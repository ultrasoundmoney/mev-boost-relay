--- conflicted
+++ resolved
@@ -10,11 +10,7 @@
 	defaultNetwork          = common.GetEnv("NETWORK", "")
 	defaultBeaconURIs       = common.GetSliceEnv("BEACON_URIS", []string{"http://localhost:3500"})
 	defaultRedisURI         = common.GetEnv("REDIS_URI", "localhost:6379")
-<<<<<<< HEAD
-	defaultReadonlyRedisURI = common.GetEnv("REDIS_READONLY_URI", "")
-=======
 	defaultRedisReadonlyURI = common.GetEnv("REDIS_READONLY_URI", "")
->>>>>>> 9338ce3d
 	defaultPostgresDSN      = common.GetEnv("POSTGRES_DSN", "")
 	defaultMemcachedURIs    = common.GetSliceEnv("MEMCACHED_URIS", nil)
 	defaultLogJSON          = os.Getenv("LOG_JSON") != ""
