package cmd

import (
	"net/url"
	"os"
	"os/signal"
	"strings"
	"syscall"

	"github.com/ethereum/go-ethereum/common/hexutil"
	"github.com/flashbots/go-boost-utils/bls"
	"github.com/flashbots/mev-boost-relay/beaconclient"
	"github.com/flashbots/mev-boost-relay/common"
	"github.com/flashbots/mev-boost-relay/database"
	"github.com/flashbots/mev-boost-relay/datastore"
	"github.com/flashbots/mev-boost-relay/services/api"
	"github.com/sirupsen/logrus"
	"github.com/spf13/cobra"
)

var (
	apiDefaultListenAddr = common.GetEnv("LISTEN_ADDR", "localhost:9062")
	apiDefaultBlockSim   = common.GetEnv("BLOCKSIM_URI", "http://localhost:8545")
	apiDefaultSecretKey  = common.GetEnv("SECRET_KEY", "")
	apiDefaultLogTag     = os.Getenv("LOG_TAG")

	apiDefaultPprofEnabled       = os.Getenv("PPROF") == "1"
	apiDefaultBuilderAPIEnabled  = os.Getenv("ENABLE_BUILDER_API") == "1"
	apiDefaultDataAPIEnabled     = os.Getenv("ENABLE_DATA_API") == "1"
	apiDefaultInternalAPIEnabled = os.Getenv("ENABLE_INTERNAL_API") == "1"
	apiDefaultProposerAPIEnabled = os.Getenv("ENABLE_PROPOSER_API") == "1"

	// Default Builder, Data, and Proposer API as true.
	apiDefaultBuilderAPIEnabled  = os.Getenv("DISABLE_BUILDER_API") != "1"
	apiDefaultDataAPIEnabled     = os.Getenv("DISABLE_DATA_API") != "1"
	apiDefaultProposerAPIEnabled = os.Getenv("DISABLE_PROPOSER_API") != "1"

	apiListenAddr   string
	apiPprofEnabled bool
	apiSecretKey    string
	apiBlockSimURL  string
	apiDebug        bool
	apiBuilderAPI   bool
	apiDataAPI      bool
	apiInternalAPI  bool
<<<<<<< HEAD
=======
	apiBuilderAPI   bool
	apiDataAPI      bool
>>>>>>> 9338ce3d
	apiProposerAPI  bool
	apiLogTag       string
)

func init() {
	rootCmd.AddCommand(apiCmd)
	apiCmd.Flags().BoolVar(&logJSON, "json", defaultLogJSON, "log in JSON format instead of text")
	apiCmd.Flags().StringVar(&logLevel, "loglevel", defaultLogLevel, "log-level: trace, debug, info, warn/warning, error, fatal, panic")
	apiCmd.Flags().StringVar(&apiLogTag, "log-tag", apiDefaultLogTag, "if set, a 'tag' field will be added to all log entries")
	apiCmd.Flags().BoolVar(&apiDebug, "debug", false, "debug logging")

	apiCmd.Flags().StringVar(&apiListenAddr, "listen-addr", apiDefaultListenAddr, "listen address for webserver")
	apiCmd.Flags().StringSliceVar(&beaconNodeURIs, "beacon-uris", defaultBeaconURIs, "beacon endpoints")
	apiCmd.Flags().StringVar(&redisURI, "redis-uri", defaultRedisURI, "redis uri")
<<<<<<< HEAD
	apiCmd.Flags().StringVar(&redisReadonlyURI, "redis-readonly-uri", defaultReadonlyRedisURI, "redis readonly uri")
=======
	apiCmd.Flags().StringVar(&redisReadonlyURI, "redis-readonly-uri", defaultRedisReadonlyURI, "redis readonly uri")
>>>>>>> 9338ce3d
	apiCmd.Flags().StringVar(&postgresDSN, "db", defaultPostgresDSN, "PostgreSQL DSN")
	apiCmd.Flags().StringSliceVar(&memcachedURIs, "memcached-uris", defaultMemcachedURIs,
		"Enable memcached, typically used as secondary backup to Redis for redundancy")
	apiCmd.Flags().StringVar(&apiSecretKey, "secret-key", apiDefaultSecretKey, "secret key for signing bids")
	apiCmd.Flags().StringVar(&apiBlockSimURL, "blocksim", apiDefaultBlockSim, "URL for block simulator")
	apiCmd.Flags().StringVar(&network, "network", defaultNetwork, "Which network to use")

	apiCmd.Flags().BoolVar(&apiPprofEnabled, "pprof", apiDefaultPprofEnabled, "enable pprof API")
	apiCmd.Flags().BoolVar(&apiBuilderAPI, "builder-api", apiDefaultBuilderAPIEnabled, "enable builder API (/builder/...)")
	apiCmd.Flags().BoolVar(&apiDataAPI, "data-api", apiDefaultDataAPIEnabled, "enable data API (/data/...)")
	apiCmd.Flags().BoolVar(&apiInternalAPI, "internal-api", apiDefaultInternalAPIEnabled, "enable internal API (/internal/...)")
<<<<<<< HEAD
	apiCmd.Flags().BoolVar(&apiProposerAPI, "proposer-api", apiDefaultProposerAPIEnabled, "enable proposer API (/proposer/...)")
=======
	apiCmd.Flags().BoolVar(&apiBuilderAPI, "builder-api", apiDefaultBuilderAPIEnabled, "enable internal API (/builder/...)")
	apiCmd.Flags().BoolVar(&apiDataAPI, "data-api", apiDefaultDataAPIEnabled, "enable internal API (/data/...)")
	apiCmd.Flags().BoolVar(&apiProposerAPI, "proposer-api", apiDefaultProposerAPIEnabled, "enable internal API (/proposer/...)")
>>>>>>> 9338ce3d
}

var apiCmd = &cobra.Command{
	Use:   "api",
	Short: "Start the API server",
	Run: func(cmd *cobra.Command, args []string) {
		var err error

		if apiDebug {
			logLevel = "debug"
		}

		log := common.LogSetup(logJSON, logLevel).WithFields(logrus.Fields{
			"service": "relay/api",
			"version": Version,
		})
		if apiLogTag != "" {
			log = log.WithField("tag", apiLogTag)
		}
		log.Infof("boost-relay %s", Version)

		networkInfo, err := common.NewEthNetworkDetails(network)
		if err != nil {
			log.WithError(err).Fatalf("error getting network details")
		}
		log.Infof("Using network: %s", networkInfo.Name)
		log.Debug(networkInfo.String())

		// Connect to beacon clients and ensure it's synced
		if len(beaconNodeURIs) == 0 {
			log.Fatalf("no beacon endpoints specified")
		}
		log.Infof("Using beacon endpoints: %s", strings.Join(beaconNodeURIs, ", "))
		var beaconInstances []beaconclient.IBeaconInstance
		for _, uri := range beaconNodeURIs {
			beaconInstances = append(beaconInstances, beaconclient.NewProdBeaconInstance(log, uri))
		}
		beaconClient := beaconclient.NewMultiBeaconClient(log, beaconInstances)

		// Connect to Redis
		log.Infof("Connecting to Redis at %s ...", redisURI)
<<<<<<< HEAD
		redis, err := datastore.NewRedisCache(redisURI, networkInfo.Name, redisReadonlyURI)
=======
		redis, err := datastore.NewRedisCache(networkInfo.Name, redisURI, redisReadonlyURI)
>>>>>>> 9338ce3d
		if err != nil {
			log.WithError(err).Fatalf("Failed to connect to Redis at %s", redisURI)
		}

		// Connect to Memcached if it exists
		var mem *datastore.Memcached
		if len(memcachedURIs) > 0 {
			log.Infof("Connecting to Memcached at %s ...", strings.Join(memcachedURIs, ", "))
			mem, err = datastore.NewMemcached(networkInfo.Name, memcachedURIs...)
			if err != nil {
				log.WithError(err).Fatalf("Failed to connect to Memcached")
			}
		}

		// Connect to Postgres
		dbURL, err := url.Parse(postgresDSN)
		if err != nil {
			log.WithError(err).Fatalf("couldn't read db URL")
		}
		log.Infof("Connecting to Postgres database at %s%s ...", dbURL.Host, dbURL.Path)
		db, err := database.NewDatabaseService(postgresDSN)
		if err != nil {
			log.WithError(err).Fatalf("Failed to connect to Postgres database at %s%s", dbURL.Host, dbURL.Path)
		}

		log.Info("Setting up datastore...")
		ds, err := datastore.NewDatastore(log, redis, mem, db)
		if err != nil {
			log.WithError(err).Fatalf("Failed setting up prod datastore")
		}

		opts := api.RelayAPIOpts{
			Log:           log,
			ListenAddr:    apiListenAddr,
			BeaconClient:  beaconClient,
			Datastore:     ds,
			Redis:         redis,
			Memcached:     mem,
			DB:            db,
			EthNetDetails: *networkInfo,
			BlockSimURL:   apiBlockSimURL,

<<<<<<< HEAD
			BlockBuilderAPI: apiBuilderAPI,
			DataAPI:         apiDataAPI,
			InternalAPI:     apiInternalAPI,
=======
			InternalAPI:     apiInternalAPI,
			BlockBuilderAPI: apiBuilderAPI,
			DataAPI:         apiDataAPI,
>>>>>>> 9338ce3d
			ProposerAPI:     apiProposerAPI,
			PprofAPI:        apiPprofEnabled,
		}

		// Decode the private key
		if apiSecretKey == "" {
			log.Warn("No secret key specified, block builder API is disabled")
			opts.BlockBuilderAPI = false
		} else {
			envSkBytes, err := hexutil.Decode(apiSecretKey)
			if err != nil {
				log.WithError(err).Fatal("incorrect secret key provided")
			}
			opts.SecretKey, err = bls.SecretKeyFromBytes(envSkBytes[:])
			if err != nil {
				log.WithError(err).Fatal("incorrect builder API secret key provided")
			}
		}

		// Create the relay service
		log.Info("Setting up relay service...")
		srv, err := api.NewRelayAPI(opts)
		if err != nil {
			log.WithError(err).Fatal("failed to create service")
		}

		// Create a signal handler
		sigs := make(chan os.Signal, 1)
		signal.Notify(sigs, syscall.SIGINT, syscall.SIGTERM)
		go func() {
			sig := <-sigs
			log.Infof("signal received: %s", sig)
			err := srv.StopServer()
			if err != nil {
				log.WithError(err).Fatal("error stopping server")
			}
		}()

		// Start the server
		log.Infof("Webserver starting on %s ...", apiListenAddr)
		err = srv.StartServer()
		if err != nil {
			log.WithError(err).Fatal("server error")
		}
		log.Info("bye")
	},
}<|MERGE_RESOLUTION|>--- conflicted
+++ resolved
@@ -43,11 +43,6 @@
 	apiBuilderAPI   bool
 	apiDataAPI      bool
 	apiInternalAPI  bool
-<<<<<<< HEAD
-=======
-	apiBuilderAPI   bool
-	apiDataAPI      bool
->>>>>>> 9338ce3d
 	apiProposerAPI  bool
 	apiLogTag       string
 )
@@ -62,11 +57,7 @@
 	apiCmd.Flags().StringVar(&apiListenAddr, "listen-addr", apiDefaultListenAddr, "listen address for webserver")
 	apiCmd.Flags().StringSliceVar(&beaconNodeURIs, "beacon-uris", defaultBeaconURIs, "beacon endpoints")
 	apiCmd.Flags().StringVar(&redisURI, "redis-uri", defaultRedisURI, "redis uri")
-<<<<<<< HEAD
-	apiCmd.Flags().StringVar(&redisReadonlyURI, "redis-readonly-uri", defaultReadonlyRedisURI, "redis readonly uri")
-=======
 	apiCmd.Flags().StringVar(&redisReadonlyURI, "redis-readonly-uri", defaultRedisReadonlyURI, "redis readonly uri")
->>>>>>> 9338ce3d
 	apiCmd.Flags().StringVar(&postgresDSN, "db", defaultPostgresDSN, "PostgreSQL DSN")
 	apiCmd.Flags().StringSliceVar(&memcachedURIs, "memcached-uris", defaultMemcachedURIs,
 		"Enable memcached, typically used as secondary backup to Redis for redundancy")
@@ -78,13 +69,7 @@
 	apiCmd.Flags().BoolVar(&apiBuilderAPI, "builder-api", apiDefaultBuilderAPIEnabled, "enable builder API (/builder/...)")
 	apiCmd.Flags().BoolVar(&apiDataAPI, "data-api", apiDefaultDataAPIEnabled, "enable data API (/data/...)")
 	apiCmd.Flags().BoolVar(&apiInternalAPI, "internal-api", apiDefaultInternalAPIEnabled, "enable internal API (/internal/...)")
-<<<<<<< HEAD
 	apiCmd.Flags().BoolVar(&apiProposerAPI, "proposer-api", apiDefaultProposerAPIEnabled, "enable proposer API (/proposer/...)")
-=======
-	apiCmd.Flags().BoolVar(&apiBuilderAPI, "builder-api", apiDefaultBuilderAPIEnabled, "enable internal API (/builder/...)")
-	apiCmd.Flags().BoolVar(&apiDataAPI, "data-api", apiDefaultDataAPIEnabled, "enable internal API (/data/...)")
-	apiCmd.Flags().BoolVar(&apiProposerAPI, "proposer-api", apiDefaultProposerAPIEnabled, "enable internal API (/proposer/...)")
->>>>>>> 9338ce3d
 }
 
 var apiCmd = &cobra.Command{
@@ -126,11 +111,7 @@
 
 		// Connect to Redis
 		log.Infof("Connecting to Redis at %s ...", redisURI)
-<<<<<<< HEAD
-		redis, err := datastore.NewRedisCache(redisURI, networkInfo.Name, redisReadonlyURI)
-=======
 		redis, err := datastore.NewRedisCache(networkInfo.Name, redisURI, redisReadonlyURI)
->>>>>>> 9338ce3d
 		if err != nil {
 			log.WithError(err).Fatalf("Failed to connect to Redis at %s", redisURI)
 		}
@@ -173,15 +154,9 @@
 			EthNetDetails: *networkInfo,
 			BlockSimURL:   apiBlockSimURL,
 
-<<<<<<< HEAD
 			BlockBuilderAPI: apiBuilderAPI,
 			DataAPI:         apiDataAPI,
 			InternalAPI:     apiInternalAPI,
-=======
-			InternalAPI:     apiInternalAPI,
-			BlockBuilderAPI: apiBuilderAPI,
-			DataAPI:         apiDataAPI,
->>>>>>> 9338ce3d
 			ProposerAPI:     apiProposerAPI,
 			PprofAPI:        apiPprofEnabled,
 		}
