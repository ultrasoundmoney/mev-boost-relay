--- conflicted
+++ resolved
@@ -33,11 +33,7 @@
 	redisClient, err := miniredis.Run()
 	require.NoError(t, err)
 
-<<<<<<< HEAD
-	redisCache, err := datastore.NewRedisCache(redisClient.Addr(), "", "")
-=======
 	redisCache, err := datastore.NewRedisCache("", redisClient.Addr(), "")
->>>>>>> 9338ce3d
 	require.NoError(t, err)
 
 	db := database.MockDB{}
