// Package api contains the API webserver for the proposer and block-builder APIs
package api

import (
	"bytes"
	"compress/gzip"
	"context"
	"database/sql"
	"encoding/json"
	"errors"
	"fmt"
	"io"
	"math/big"
	"net/http"
	_ "net/http/pprof"
	"os"
	"sort"
	"strconv"
	"strings"
	"sync"
	"time"

	"github.com/NYTimes/gziphandler"
	v1 "github.com/attestantio/go-builder-client/api/v1"
	"github.com/attestantio/go-eth2-client/api/v1/capella"
	capellaspec "github.com/attestantio/go-eth2-client/spec/capella"
	"github.com/attestantio/go-eth2-client/spec/phase0"
	"github.com/buger/jsonparser"
	"github.com/flashbots/go-boost-utils/bls"
	boostTypes "github.com/flashbots/go-boost-utils/types"
	"github.com/flashbots/go-utils/cli"
	"github.com/flashbots/go-utils/httplogger"
	"github.com/flashbots/mev-boost-relay/beaconclient"
	"github.com/flashbots/mev-boost-relay/common"
	"github.com/flashbots/mev-boost-relay/database"
	"github.com/flashbots/mev-boost-relay/datastore"
	"github.com/go-redis/redis/v9"
	"github.com/gorilla/mux"
	"github.com/sirupsen/logrus"
	uberatomic "go.uber.org/atomic"
	"golang.org/x/exp/slices"
)

const (
	ErrBlockAlreadyKnown  = "simulation failed: block already known"
	ErrBlockRequiresReorg = "simulation failed: block requires a reorg"
	ErrMissingTrieNode    = "missing trie node"
)

var (
	ErrMissingLogOpt              = errors.New("log parameter is nil")
	ErrMissingBeaconClientOpt     = errors.New("beacon-client is nil")
	ErrMissingDatastoreOpt        = errors.New("proposer datastore is nil")
	ErrRelayPubkeyMismatch        = errors.New("relay pubkey does not match existing one")
	ErrServerAlreadyStarted       = errors.New("server was already started")
	ErrBuilderAPIWithoutSecretKey = errors.New("cannot start builder API without secret key")
	ErrMismatchedForkVersions     = errors.New("can not find matching fork versions as retrieved from beacon node")
	ErrMissingForkVersions        = errors.New("invalid bellatrix/capella fork version from beacon node")
)

var (
	// Proposer API (builder-specs)
	pathStatus            = "/eth/v1/builder/status"
	pathRegisterValidator = "/eth/v1/builder/validators"
	pathGetHeader         = "/eth/v1/builder/header/{slot:[0-9]+}/{parent_hash:0x[a-fA-F0-9]+}/{pubkey:0x[a-fA-F0-9]+}"
	pathGetPayload        = "/eth/v1/builder/blinded_blocks"

	// Block builder API
	pathBuilderGetValidators = "/relay/v1/builder/validators"
	pathSubmitNewBlock       = "/relay/v1/builder/blocks"
	pathSubmitNewBlockV2     = "/relay/v2/builder/blocks"

	// Data API
	pathDataProposerPayloadDelivered = "/relay/v1/data/bidtraces/proposer_payload_delivered"
	pathDataBuilderBidsReceived      = "/relay/v1/data/bidtraces/builder_blocks_received"
	pathDataValidatorRegistration    = "/relay/v1/data/validator_registration"

	// Internal API
	pathInternalBuilderStatus     = "/internal/v1/builder/{pubkey:0x[a-fA-F0-9]+}"
	pathInternalBuilderCollateral = "/internal/v1/builder/collateral/{pubkey:0x[a-fA-F0-9]+}"

	// number of goroutines to save active validator
	numActiveValidatorProcessors = cli.GetEnvInt("NUM_ACTIVE_VALIDATOR_PROCESSORS", 10)
	numValidatorRegProcessors    = cli.GetEnvInt("NUM_VALIDATOR_REG_PROCESSORS", 10)

	// various timings
	timeoutGetPayloadRetryMs  = cli.GetEnvInt("GETPAYLOAD_RETRY_TIMEOUT_MS", 100)
	getPayloadRequestCutoffMs = cli.GetEnvInt("GETPAYLOAD_REQUEST_CUTOFF_MS", 4000)
	getPayloadResponseDelayMs = cli.GetEnvInt("GETPAYLOAD_RESPONSE_DELAY_MS", 1000)

	// api settings
	apiReadTimeoutMs       = cli.GetEnvInt("API_TIMEOUT_READ_MS", 1500)
	apiReadHeaderTimeoutMs = cli.GetEnvInt("API_TIMEOUT_READHEADER_MS", 600)
	apiWriteTimeoutMs      = cli.GetEnvInt("API_TIMEOUT_WRITE_MS", 10000)
	apiIdleTimeoutMs       = cli.GetEnvInt("API_TIMEOUT_IDLE_MS", 3000)
	apiMaxHeaderBytes      = cli.GetEnvInt("API_MAX_HEADER_BYTES", 60000)

	// user-agents which shouldn't receive bids
	apiNoHeaderUserAgents = common.GetEnvStrSlice("NO_HEADER_USERAGENTS", []string{
		"mev-boost/v1.5.0 Go-http-client/1.1", // Prysm v4.0.1 (Shapella signing issue)
	})
)

// RelayAPIOpts contains the options for a relay
type RelayAPIOpts struct {
	Log *logrus.Entry

	ListenAddr  string
	BlockSimURL string

	BeaconClient beaconclient.IMultiBeaconClient
	Datastore    *datastore.Datastore
	Redis        *datastore.RedisCache
	Memcached    *datastore.Memcached
	DB           database.IDatabaseService

	SecretKey *bls.SecretKey // used to sign bids (getHeader responses)

	// Network specific variables
	EthNetDetails common.EthNetworkDetails

	// APIs to enable
	ProposerAPI     bool
	BlockBuilderAPI bool
	DataAPI         bool
	PprofAPI        bool
	InternalAPI     bool
}

type payloadAttributesHelper struct {
	slot              uint64
	parentHash        string
	withdrawalsRoot   phase0.Root
	payloadAttributes beaconclient.PayloadAttributes
}

// Data needed to issue a block validation request.
type blockSimOptions struct {
	isHighPrio bool
	log        *logrus.Entry
	builder    *blockBuilderCacheEntry
	req        *common.BuilderBlockValidationRequest
}

type blockBuilderCacheEntry struct {
	status     common.BuilderStatus
	collateral *big.Int
}

// RelayAPI represents a single Relay instance
type RelayAPI struct {
	opts RelayAPIOpts
	log  *logrus.Entry

	blsSk     *bls.SecretKey
	publicKey *boostTypes.PublicKey

	srv        *http.Server
	srvStarted uberatomic.Bool

	beaconClient beaconclient.IMultiBeaconClient
	datastore    *datastore.Datastore
	redis        *datastore.RedisCache
	memcached    *datastore.Memcached
	db           database.IDatabaseService

	headSlot       uberatomic.Uint64
	genesisInfo    *beaconclient.GetGenesisResponse
	bellatrixEpoch uint64
	capellaEpoch   uint64

	proposerDutiesLock       sync.RWMutex
	proposerDutiesResponse   *[]byte // raw http response
	proposerDutiesMap        map[uint64]*common.BuilderGetValidatorsResponseEntry
	proposerDutiesSlot       uint64
	isUpdatingProposerDuties uberatomic.Bool

	blockSimRateLimiter IBlockSimRateLimiter

	activeValidatorC chan boostTypes.PubkeyHex
	validatorRegC    chan boostTypes.SignedValidatorRegistration

	// used to wait on any active getPayload calls on shutdown
	getPayloadCallsInFlight sync.WaitGroup

	// Feature flags
	ffForceGetHeader204          bool
	ffDisableLowPrioBuilders     bool
	ffDisablePayloadDBStorage    bool // disable storing the execution payloads in the database
	ffLogInvalidSignaturePayload bool // log payload if getPayload signature validation fails
	ffEnableCancellations        bool // whether to enable block builder cancellations
	ffRegValContinueOnInvalidSig bool // whether to continue processing further validators if one fails

	payloadAttributes     map[string]payloadAttributesHelper // key:parentBlockHash
	payloadAttributesLock sync.RWMutex

	// The slot we are currently optimistically simulating.
	optimisticSlot uint64
	// The number of optimistic blocks being processed (only used for logging).
	optimisticBlocksInFlight uint64
	// Wait group used to monitor status of per-slot optimistic processing.
	optimisticBlocks sync.WaitGroup
	// Cache for builder statuses and collaterals.
	blockBuildersCache map[string]*blockBuilderCacheEntry
}

// NewRelayAPI creates a new service. if builders is nil, allow any builder
func NewRelayAPI(opts RelayAPIOpts) (api *RelayAPI, err error) {
	if opts.Log == nil {
		return nil, ErrMissingLogOpt
	}

	if opts.BeaconClient == nil {
		return nil, ErrMissingBeaconClientOpt
	}

	if opts.Datastore == nil {
		return nil, ErrMissingDatastoreOpt
	}

	// If block-builder API is enabled, then ensure secret key is all set
	var publicKey boostTypes.PublicKey
	if opts.BlockBuilderAPI {
		if opts.SecretKey == nil {
			return nil, ErrBuilderAPIWithoutSecretKey
		}

		// If using a secret key, ensure it's the correct one
		blsPubkey, err := bls.PublicKeyFromSecretKey(opts.SecretKey)
		if err != nil {
			return nil, err
		}
		publicKey, err = boostTypes.BlsPublicKeyToPublicKey(blsPubkey)
		if err != nil {
			return nil, err
		}
		opts.Log.Infof("Using BLS key: %s", publicKey.String())

		// ensure pubkey is same across all relay instances
		_pubkey, err := opts.Redis.GetRelayConfig(datastore.RedisConfigFieldPubkey)
		if err != nil {
			return nil, err
		} else if _pubkey == "" {
			err := opts.Redis.SetRelayConfig(datastore.RedisConfigFieldPubkey, publicKey.String())
			if err != nil {
				return nil, err
			}
		} else if _pubkey != publicKey.String() {
			return nil, fmt.Errorf("%w: new=%s old=%s", ErrRelayPubkeyMismatch, publicKey.String(), _pubkey)
		}
	}

	api = &RelayAPI{
		opts:         opts,
		log:          opts.Log,
		blsSk:        opts.SecretKey,
		publicKey:    &publicKey,
		datastore:    opts.Datastore,
		beaconClient: opts.BeaconClient,
		redis:        opts.Redis,
		memcached:    opts.Memcached,
		db:           opts.DB,

		payloadAttributes: make(map[string]payloadAttributesHelper),

		proposerDutiesResponse: &[]byte{},
		blockSimRateLimiter:    NewBlockSimulationRateLimiter(opts.BlockSimURL),

		activeValidatorC: make(chan boostTypes.PubkeyHex, 450_000),
		validatorRegC:    make(chan boostTypes.SignedValidatorRegistration, 450_000),
	}

	if os.Getenv("FORCE_GET_HEADER_204") == "1" {
		api.log.Warn("env: FORCE_GET_HEADER_204 - forcing getHeader to always return 204")
		api.ffForceGetHeader204 = true
	}

	if os.Getenv("DISABLE_LOWPRIO_BUILDERS") == "1" {
		api.log.Warn("env: DISABLE_LOWPRIO_BUILDERS - allowing only high-level builders")
		api.ffDisableLowPrioBuilders = true
	}

	if os.Getenv("DISABLE_PAYLOAD_DATABASE_STORAGE") == "1" {
		api.log.Warn("env: DISABLE_PAYLOAD_DATABASE_STORAGE - disabling storing payloads in the database")
		api.ffDisablePayloadDBStorage = true
	}

	if os.Getenv("LOG_INVALID_GETPAYLOAD_SIGNATURE") == "1" {
		api.log.Warn("env: LOG_INVALID_GETPAYLOAD_SIGNATURE - getPayload payloads with invalid proposer signature will be logged")
		api.ffLogInvalidSignaturePayload = true
	}

	if os.Getenv("ENABLE_BUILDER_CANCELLATIONS") == "1" {
		api.log.Warn("env: ENABLE_BUILDER_CANCELLATIONS - builders are allowed to cancel submissions when using ?cancellation=1")
		api.ffEnableCancellations = true
	}

	if os.Getenv("REGISTER_VALIDATOR_CONTINUE_ON_INVALID_SIG") == "1" {
		api.log.Warn("env: REGISTER_VALIDATOR_CONTINUE_ON_INVALID_SIG - validator registration will continue processing even if one validator has an invalid signature")
		api.ffRegValContinueOnInvalidSig = true
	}

	return api, nil
}

func (api *RelayAPI) getRouter() http.Handler {
	r := mux.NewRouter()

	r.HandleFunc("/", api.handleRoot).Methods(http.MethodGet)

	// Proposer API
	if api.opts.ProposerAPI {
		api.log.Info("proposer API enabled")
		r.HandleFunc(pathStatus, api.handleStatus).Methods(http.MethodGet)
		r.HandleFunc(pathRegisterValidator, api.handleRegisterValidator).Methods(http.MethodPost)
		r.HandleFunc(pathGetHeader, api.handleGetHeader).Methods(http.MethodGet)
		r.HandleFunc(pathGetPayload, api.handleGetPayload).Methods(http.MethodPost)
	}

	// Builder API
	if api.opts.BlockBuilderAPI {
		api.log.Info("block builder API enabled")
		r.HandleFunc(pathBuilderGetValidators, api.handleBuilderGetValidators).Methods(http.MethodGet)
		r.HandleFunc(pathSubmitNewBlock, api.handleSubmitNewBlock).Methods(http.MethodPost)
		r.HandleFunc(pathSubmitNewBlockV2, api.handleSubmitNewBlockV2).Methods(http.MethodPost)
	}

	// Data API
	if api.opts.DataAPI {
		api.log.Info("data API enabled")
		r.HandleFunc(pathDataProposerPayloadDelivered, api.handleDataProposerPayloadDelivered).Methods(http.MethodGet)
		r.HandleFunc(pathDataBuilderBidsReceived, api.handleDataBuilderBidsReceived).Methods(http.MethodGet)
		r.HandleFunc(pathDataValidatorRegistration, api.handleDataValidatorRegistration).Methods(http.MethodGet)
	}

	// Pprof
	if api.opts.PprofAPI {
		api.log.Info("pprof API enabled")
		r.PathPrefix("/debug/pprof/").Handler(http.DefaultServeMux)
	}

	// /internal/...
	if api.opts.InternalAPI {
		api.log.Info("internal API enabled")
		r.HandleFunc(pathInternalBuilderStatus, api.handleInternalBuilderStatus).Methods(http.MethodGet, http.MethodPost, http.MethodPut)
		r.HandleFunc(pathInternalBuilderCollateral, api.handleInternalBuilderCollateral).Methods(http.MethodPost, http.MethodPut)
	}

	// r.Use(mux.CORSMethodMiddleware(r))
	loggedRouter := httplogger.LoggingMiddlewareLogrus(api.log, r)
	withGz := gziphandler.GzipHandler(loggedRouter)
	return withGz
}

func (api *RelayAPI) isCapella(slot uint64) bool {
	if api.capellaEpoch == 0 { // CL didn't yet have it
		return false
	}
	epoch := slot / common.SlotsPerEpoch
	return epoch >= api.capellaEpoch
}

func (api *RelayAPI) isBellatrix(slot uint64) bool {
	return !api.isCapella(slot)
}

// StartServer starts the HTTP server for this instance
func (api *RelayAPI) StartServer() (err error) {
	if api.srvStarted.Swap(true) {
		return ErrServerAlreadyStarted
	}

	// Get best beacon-node status by head slot, process current slot and start slot updates
	bestSyncStatus, err := api.beaconClient.BestSyncStatus()
	if err != nil {
		return err
	}

	// Initialize block builder cache.
	api.blockBuildersCache = make(map[string]*blockBuilderCacheEntry)

	// Helpers
	currentSlot := bestSyncStatus.HeadSlot
	currentEpoch := currentSlot / common.SlotsPerEpoch

	api.genesisInfo, err = api.beaconClient.GetGenesis()
	if err != nil {
		return err
	}
	api.log.Infof("genesis info: %d", api.genesisInfo.Data.GenesisTime)

	forkSchedule, err := api.beaconClient.GetForkSchedule()
	if err != nil {
		return err
	}

	// Parse forkSchedule
	for _, fork := range forkSchedule.Data {
		api.log.Infof("forkSchedule: version=%s / epoch=%d", fork.CurrentVersion, fork.Epoch)
		switch fork.CurrentVersion {
		case api.opts.EthNetDetails.BellatrixForkVersionHex:
			api.bellatrixEpoch = fork.Epoch
		case api.opts.EthNetDetails.CapellaForkVersionHex:
			api.capellaEpoch = fork.Epoch
		}
	}

	// Print fork version information
	if api.isCapella(currentSlot) {
		api.log.Infof("capella fork detected (currentEpoch: %d / bellatrixEpoch: %d / capellaEpoch: %d)", currentEpoch, api.bellatrixEpoch, api.capellaEpoch)
	} else if api.isBellatrix(currentSlot) {
		api.log.Infof("bellatrix fork detected (currentEpoch: %d / bellatrixEpoch: %d / capellaEpoch: %d)", currentEpoch, api.bellatrixEpoch, api.capellaEpoch)
		if api.capellaEpoch == 0 {
			api.log.Infof("no capella fork scheduled. update your beacon-node in time.")
		}
	} else {
		return ErrMismatchedForkVersions
	}

	// start things for the block-builder API
	if api.opts.BlockBuilderAPI {
		// Get current proposer duties blocking before starting, to have them ready
		api.updateProposerDuties(bestSyncStatus.HeadSlot)
	}

	// start things specific for the proposer API
	if api.opts.ProposerAPI {
		// Update list of known validators, and start refresh loop
		go api.startKnownValidatorUpdates()

		// Start the worker pool to process active validators
		api.log.Infof("starting %d active validator processors", numActiveValidatorProcessors)
		for i := 0; i < numActiveValidatorProcessors; i++ {
			go api.startActiveValidatorProcessor()
		}

		// Start the validator registration db-save processor
		api.log.Infof("starting %d validator registration processors", numValidatorRegProcessors)
		for i := 0; i < numValidatorRegProcessors; i++ {
			go api.startValidatorRegistrationDBProcessor()
		}
	}

	// Process current slot
	api.processNewSlot(bestSyncStatus.HeadSlot)

	// Start regular slot updates
	go func() {
		c := make(chan beaconclient.HeadEventData)
		api.beaconClient.SubscribeToHeadEvents(c)
		for {
			headEvent := <-c
			api.processNewSlot(headEvent.Slot)
		}
	}()

	// Start regular payload attributes updates only if builder-api is enabled
	// and if using see subscriptions instead of querying for payload attributes
	if api.opts.BlockBuilderAPI {
		go func() {
			c := make(chan beaconclient.PayloadAttributesEvent)
			api.beaconClient.SubscribeToPayloadAttributesEvents(c)
			for {
				payloadAttributes := <-c
				api.processPayloadAttributes(payloadAttributes)
			}
		}()
	}

	api.srv = &http.Server{
		Addr:    api.opts.ListenAddr,
		Handler: api.getRouter(),

		ReadTimeout:       time.Duration(apiReadTimeoutMs) * time.Millisecond,
		ReadHeaderTimeout: time.Duration(apiReadHeaderTimeoutMs) * time.Millisecond,
		WriteTimeout:      time.Duration(apiWriteTimeoutMs) * time.Millisecond,
		IdleTimeout:       time.Duration(apiIdleTimeoutMs) * time.Millisecond,
		MaxHeaderBytes:    apiMaxHeaderBytes,
	}

	err = api.srv.ListenAndServe()
	if errors.Is(err, http.ErrServerClosed) {
		return nil
	}
	return err
}

// StopServer disables sending any bids on getHeader calls, waits a few seconds to catch any remaining getPayload call, and then shuts down the webserver
func (api *RelayAPI) StopServer() (err error) {
	api.log.Info("Stopping server...")

	if api.opts.ProposerAPI {
		// stop sending bids
		api.ffForceGetHeader204 = true
		api.log.Info("Disabled sending bids, waiting a few seconds...")

		// wait a few seconds, for any pending getPayload call to complete
		time.Sleep(5 * time.Second)

		// wait for any active getPayload call to finish
		api.getPayloadCallsInFlight.Wait()
	}

	// shutdown
	return api.srv.Shutdown(context.Background())
}

// startActiveValidatorProcessor keeps listening on the channel and saving active validators to redis
func (api *RelayAPI) startActiveValidatorProcessor() {
	for pubkey := range api.activeValidatorC {
		err := api.redis.SetActiveValidator(pubkey)
		if err != nil {
			api.log.WithError(err).Infof("error setting active validator")
		}
	}
}

// startActiveValidatorProcessor keeps listening on the channel and saving active validators to redis
func (api *RelayAPI) startValidatorRegistrationDBProcessor() {
	for valReg := range api.validatorRegC {
		err := api.datastore.SaveValidatorRegistration(valReg)
		if err != nil {
			api.log.WithError(err).WithFields(logrus.Fields{
				"reg_pubkey":       valReg.Message.Pubkey,
				"reg_feeRecipient": valReg.Message.FeeRecipient,
				"reg_gasLimit":     valReg.Message.GasLimit,
				"reg_timestamp":    valReg.Message.Timestamp,
			}).Error("error saving validator registration")
		}
	}
}

// simulateBlock sends a request for a block simulation to blockSimRateLimiter.
func (api *RelayAPI) simulateBlock(ctx context.Context, opts blockSimOptions) (error, error) {
	t := time.Now()
	reqErr, simErr := api.blockSimRateLimiter.Send(ctx, opts.req, opts.isHighPrio)
	log := opts.log.WithFields(logrus.Fields{
		"duration":   time.Since(t).Seconds(),
		"numWaiting": api.blockSimRateLimiter.CurrentCounter(),
	})
	if simErr != nil &&
		simErr.Error() != ErrBlockAlreadyKnown &&
		simErr.Error() != ErrBlockRequiresReorg &&
		!strings.Contains(simErr.Error(), ErrMissingTrieNode) {
		// Mark builder as non-optimistic.
		opts.builder.status.IsOptimistic = false
		log.WithError(simErr).Error("block validation failed")
		return nil, simErr
	}
	if reqErr != nil {
		log.WithError(reqErr).Error("block validation failed: request error")
		return reqErr, nil
	}
	log.Info("block validation successful")
	return nil, nil
}

func (api *RelayAPI) demoteBuilder(pubkey string, req *common.BuilderSubmitBlockRequest, simError error) {
	builderEntry, ok := api.blockBuildersCache[pubkey]
	if !ok {
		api.log.Warnf("builder %v not in the builder cache", pubkey)
		builderEntry = &blockBuilderCacheEntry{}
	}
	newStatus := common.BuilderStatus{
		IsHighPrio:    builderEntry.status.IsHighPrio,
		IsBlacklisted: builderEntry.status.IsBlacklisted,
		IsOptimistic:  false,
	}
	api.log.Infof("demoted builder, new status: %v", newStatus)
	if err := api.db.SetBlockBuilderStatus(pubkey, newStatus, true); err != nil {
		api.log.Error(fmt.Errorf("error setting builder: %v status: %v", pubkey, err))
	}
	// Write to demotions table.
	api.log.WithFields(logrus.Fields{"builder_pubkey": pubkey}).Info("demoting builder")
	if err := api.db.InsertBuilderDemotion(req, simError); err != nil {
		api.log.WithError(err).WithFields(logrus.Fields{
			"errorWritingDemotionToDB": true,
			"bidTrace":                 req.Message,
			"simError":                 simError,
		}).Error("failed to save demotion to database")
	}
}

// processOptimisticBlock is called on a new goroutine when a optimistic block
// needs to be simulated.
func (api *RelayAPI) processOptimisticBlock(opts blockSimOptions) {
	api.optimisticBlocksInFlight += 1
	defer func() { api.optimisticBlocksInFlight -= 1 }()
	api.optimisticBlocks.Add(1)
	defer api.optimisticBlocks.Done()

	ctx := context.Background()
	builderPubkey := opts.req.BuilderPubkey().String()
	opts.log.WithFields(logrus.Fields{
		"builderPubkey": builderPubkey,
		// NOTE: this value is just an estimate because many goroutines could be
		// updating api.optimisticBlocksInFlight concurrently. Since we just use
		// it for logging, it is not atomic to avoid the performance impact.
		"optBlocksInFlight": api.optimisticBlocksInFlight,
	}).Infof("simulating optimistic block with hash: %v", opts.req.BuilderSubmitBlockRequest.BlockHash())
	reqErr, simErr := api.simulateBlock(ctx, opts)

	if reqErr != nil || simErr != nil {
		api.log.WithError(simErr).Error("block simulation failed in processOptimisticBlock, demoting builder")

		// Demote the builder.
		api.demoteBuilder(builderPubkey, &opts.req.BuilderSubmitBlockRequest, simErr)
	}
}

func (api *RelayAPI) processPayloadAttributes(payloadAttributes beaconclient.PayloadAttributesEvent) {
	apiHeadSlot := api.headSlot.Load()
	payloadAttrSlot := payloadAttributes.Data.ProposalSlot

	// require proposal slot in the future
	if payloadAttrSlot <= apiHeadSlot {
		return
	}
	log := api.log.WithFields(logrus.Fields{
		"headSlot":          apiHeadSlot,
		"payloadAttrSlot":   payloadAttrSlot,
		"payloadAttrParent": payloadAttributes.Data.ParentBlockHash,
	})

	// discard payload attributes if already known
	api.payloadAttributesLock.RLock()
	_, ok := api.payloadAttributes[payloadAttributes.Data.ParentBlockHash]
	api.payloadAttributesLock.RUnlock()

	if ok {
		return
	}

	var withdrawalsRoot phase0.Root
	var err error
	if api.isCapella(payloadAttrSlot) {
		withdrawalsRoot, err = ComputeWithdrawalsRoot(payloadAttributes.Data.PayloadAttributes.Withdrawals)
		log = log.WithField("withdrawalsRoot", withdrawalsRoot.String())
		if err != nil {
			log.WithError(err).Error("error computing withdrawals root")
			return
		}
	}

	api.payloadAttributesLock.Lock()
	defer api.payloadAttributesLock.Unlock()

	// Step 1: clean up old ones
	for parentBlockHash, attr := range api.payloadAttributes {
		if attr.slot < apiHeadSlot {
			delete(api.payloadAttributes, parentBlockHash)
		}
	}

	// Step 2: save new one
	api.payloadAttributes[payloadAttributes.Data.ParentBlockHash] = payloadAttributesHelper{
		slot:              payloadAttrSlot,
		parentHash:        payloadAttributes.Data.ParentBlockHash,
		withdrawalsRoot:   withdrawalsRoot,
		payloadAttributes: payloadAttributes.Data.PayloadAttributes,
	}

	log.WithFields(logrus.Fields{
		"randao":    payloadAttributes.Data.PayloadAttributes.PrevRandao,
		"timestamp": payloadAttributes.Data.PayloadAttributes.Timestamp,
	}).Info("updated payload attributes")
}

func (api *RelayAPI) processNewSlot(headSlot uint64) {
	prevHeadSlot := api.headSlot.Load()
	if headSlot <= prevHeadSlot {
		return
	}

	// If there's gaps between previous and new headslot, print the missed slots
	if prevHeadSlot > 0 {
		for s := prevHeadSlot + 1; s < headSlot; s++ {
			api.log.WithField("missedSlot", s).Warnf("missed slot: %d", s)
		}
	}

	// store the head slot
	api.headSlot.Store(headSlot)

	// only for builder-api
	if api.opts.BlockBuilderAPI || api.opts.ProposerAPI {
		// update proposer duties in the background
		go api.updateProposerDuties(headSlot)

		// update the optimistic slot
		go api.updateOptimisticSlot(headSlot)
	}

	// log
	epoch := headSlot / common.SlotsPerEpoch
	api.log.WithFields(logrus.Fields{
		"epoch":              epoch,
		"slotHead":           headSlot,
		"slotStartNextEpoch": (epoch + 1) * common.SlotsPerEpoch,
	}).Infof("updated headSlot to %d", headSlot)

	if api.isBellatrix(prevHeadSlot) && api.isCapella(headSlot) {
		api.log.Info("====================== NOW ON CAPELLA ======================")
	}
}

func (api *RelayAPI) updateProposerDuties(headSlot uint64) {
	// Ensure only one updating is running at a time
	if api.isUpdatingProposerDuties.Swap(true) {
		return
	}
	defer api.isUpdatingProposerDuties.Store(false)

	// Update once every 8 slots (or more, if a slot was missed)
	if headSlot%8 != 0 && headSlot-api.proposerDutiesSlot < 8 {
		return
	}

	// Load upcoming proposer duties from Redis
	duties, err := api.redis.GetProposerDuties()
	if err != nil {
		api.log.WithError(err).Error("failed getting proposer duties from redis")
		return
	}

	// Prepare raw bytes for HTTP response
	respBytes, err := json.Marshal(duties)
	if err != nil {
		api.log.WithError(err).Error("error marshalling duties")
	}

	// Prepare the map for lookup by slot
	dutiesMap := make(map[uint64]*common.BuilderGetValidatorsResponseEntry)
	for index, duty := range duties {
		dutiesMap[duty.Slot] = &duties[index]
	}

	// Update
	api.proposerDutiesLock.Lock()
	if len(respBytes) > 0 {
		api.proposerDutiesResponse = &respBytes
	}
	api.proposerDutiesMap = dutiesMap
	api.proposerDutiesSlot = headSlot
	api.proposerDutiesLock.Unlock()

	// pretty-print
	_duties := make([]string, len(duties))
	for i, duty := range duties {
		_duties[i] = fmt.Sprint(duty.Slot)
	}
	sort.Strings(_duties)
	api.log.Infof("proposer duties updated: %s", strings.Join(_duties, ", "))
}

func (api *RelayAPI) updateOptimisticSlot(headSlot uint64) {
	// Wait until there are no optimistic blocks being processed. Then we can
	// safely update the slot.
	api.optimisticBlocks.Wait()
	api.optimisticSlot = headSlot + 1

	builders, err := api.db.GetBlockBuilders()
	if err != nil {
		api.log.WithError(err).Error("unable to read block builders from db, not updating builder cache")
		return
	}
	for _, v := range builders {
		collStr := v.Collateral

		// Try to parse builder collateral string to big int.
		var builderCollateral big.Int
		err = builderCollateral.UnmarshalText([]byte(collStr))
		if err != nil {
			api.log.WithError(err).Error("could not parse builder collateral string")
			builderCollateral.SetInt64(0)
		}
		api.blockBuildersCache[v.BuilderPubkey] = &blockBuilderCacheEntry{
			status: common.BuilderStatus{
				IsHighPrio:    v.IsHighPrio,
				IsBlacklisted: v.IsBlacklisted,
				IsOptimistic:  v.IsOptimistic,
			},
			collateral: &builderCollateral,
		}
	}
}

func (api *RelayAPI) startKnownValidatorUpdates() {
	for {
		// Refresh known validators
		cnt, err := api.datastore.RefreshKnownValidators()
		if err != nil {
			api.log.WithError(err).Error("error getting known validators")
		} else {
			api.log.WithField("cnt", cnt).Info("updated known validators")
		}

		// Wait for one epoch (at the beginning, because initially the validators have already been queried)
		time.Sleep(common.DurationPerEpoch / 2)
	}
}

func (api *RelayAPI) RespondError(w http.ResponseWriter, code int, message string) {
	api.Respond(w, code, HTTPErrorResp{code, message})
}

func (api *RelayAPI) RespondOK(w http.ResponseWriter, response any) {
	api.Respond(w, http.StatusOK, response)
}

func (api *RelayAPI) Respond(w http.ResponseWriter, code int, response any) {
	w.Header().Set("Content-Type", "application/json")
	w.WriteHeader(code)
	if err := json.NewEncoder(w).Encode(response); err != nil {
		api.log.WithField("response", response).WithError(err).Error("Couldn't write response")
		http.Error(w, "", http.StatusInternalServerError)
	}
}

func (api *RelayAPI) handleStatus(w http.ResponseWriter, req *http.Request) {
	w.WriteHeader(http.StatusOK)
}

// ---------------
//  PROPOSER APIS
// ---------------

func (api *RelayAPI) handleRoot(w http.ResponseWriter, req *http.Request) {
	w.WriteHeader(http.StatusOK)
	fmt.Fprintf(w, "MEV-Boost Relay API")
}

func (api *RelayAPI) handleRegisterValidator(w http.ResponseWriter, req *http.Request) {
	ua := req.UserAgent()
	log := api.log.WithFields(logrus.Fields{
		"method":        "registerValidator",
		"ua":            ua,
		"mevBoostV":     common.GetMevBoostVersionFromUserAgent(ua),
		"headSlot":      api.headSlot.Load(),
		"contentLength": req.ContentLength,
	})

	start := time.Now().UTC()
	registrationTimestampUpperBound := start.Unix() + 10 // 10 seconds from now

	numRegTotal := 0
	numRegProcessed := 0
	numRegActive := 0
	numRegNew := 0
	processingStoppedByError := false

	// Setup error handling
	handleError := func(_log *logrus.Entry, code int, msg string) {
		processingStoppedByError = true
		_log.Warnf("error: %s", msg)
		api.RespondError(w, code, msg)
	}

	// Start processing
	if req.ContentLength == 0 {
		log.Info("empty request")
		api.RespondError(w, http.StatusBadRequest, "empty request")
		return
	}

	body, err := io.ReadAll(req.Body)
	if err != nil {
		log.WithError(err).WithField("contentLength", req.ContentLength).Warn("failed to read request body")
		api.RespondError(w, http.StatusBadRequest, "failed to read request body")
		return
	}
	req.Body.Close()

	parseRegistration := func(value []byte) (reg *boostTypes.SignedValidatorRegistration, err error) {
		// Pubkey
		_pubkey, err := jsonparser.GetUnsafeString(value, "message", "pubkey")
		if err != nil {
			return nil, fmt.Errorf("registration message error (pubkey): %w", err)
		}

		pubkey, err := boostTypes.HexToPubkey(_pubkey)
		if err != nil {
			return nil, fmt.Errorf("registration message error (pubkey): %w", err)
		}

		// Timestamp
		_timestamp, err := jsonparser.GetUnsafeString(value, "message", "timestamp")
		if err != nil {
			return nil, fmt.Errorf("registration message error (timestamp): %w", err)
		}

		timestamp, err := strconv.ParseUint(_timestamp, 10, 64)
		if err != nil {
			return nil, fmt.Errorf("invalid timestamp: %w", err)
		}

		// GasLimit
		_gasLimit, err := jsonparser.GetUnsafeString(value, "message", "gas_limit")
		if err != nil {
			return nil, fmt.Errorf("registration message error (gasLimit): %w", err)
		}

		gasLimit, err := strconv.ParseUint(_gasLimit, 10, 64)
		if err != nil {
			return nil, fmt.Errorf("invalid gasLimit: %w", err)
		}

		// FeeRecipient
		_feeRecipient, err := jsonparser.GetUnsafeString(value, "message", "fee_recipient")
		if err != nil {
			return nil, fmt.Errorf("registration message error (fee_recipient): %w", err)
		}

		feeRecipient, err := boostTypes.HexToAddress(_feeRecipient)
		if err != nil {
			return nil, fmt.Errorf("registration message error (fee_recipient): %w", err)
		}

		// Signature
		_signature, err := jsonparser.GetUnsafeString(value, "signature")
		if err != nil {
			return nil, fmt.Errorf("registration message error (signature): %w", err)
		}

		signature, err := boostTypes.HexToSignature(_signature)
		if err != nil {
			return nil, fmt.Errorf("registration message error (signature): %w", err)
		}

		// Construct and return full registration object
		reg = &boostTypes.SignedValidatorRegistration{
			Message: &boostTypes.RegisterValidatorRequestMessage{
				FeeRecipient: feeRecipient,
				GasLimit:     gasLimit,
				Timestamp:    timestamp,
				Pubkey:       pubkey,
			},
			Signature: signature,
		}

		return reg, nil
	}

	// Iterate over the registrations
	_, err = jsonparser.ArrayEach(body, func(value []byte, dataType jsonparser.ValueType, offset int, _err error) {
		numRegTotal += 1
		if processingStoppedByError {
			return
		}
		numRegProcessed += 1
		regLog := log.WithFields(logrus.Fields{
			"numRegistrationsSoFar":     numRegTotal,
			"numRegistrationsProcessed": numRegProcessed,
		})

		// Extract immediately necessary registration fields
		signedValidatorRegistration, err := parseRegistration(value)
		if err != nil {
			handleError(regLog, http.StatusBadRequest, err.Error())
			return
		}

		// Add validator pubkey to logs
		pkHex := signedValidatorRegistration.Message.Pubkey.PubkeyHex()
		regLog = regLog.WithFields(logrus.Fields{
			"pubkey":       pkHex,
			"signature":    signedValidatorRegistration.Signature.String(),
			"feeRecipient": signedValidatorRegistration.Message.FeeRecipient.String(),
			"gasLimit":     signedValidatorRegistration.Message.GasLimit,
			"timestamp":    signedValidatorRegistration.Message.Timestamp,
		})

		// Ensure a valid timestamp (not too early, and not too far in the future)
		registrationTimestamp := int64(signedValidatorRegistration.Message.Timestamp)
		if registrationTimestamp < int64(api.genesisInfo.Data.GenesisTime) {
			handleError(regLog, http.StatusBadRequest, "timestamp too early")
			return
		} else if registrationTimestamp > registrationTimestampUpperBound {
			handleError(regLog, http.StatusBadRequest, "timestamp too far in the future")
			return
		}

		// Check if a real validator
		isKnownValidator := api.datastore.IsKnownValidator(pkHex)
		if !isKnownValidator {
			handleError(regLog, http.StatusBadRequest, fmt.Sprintf("not a known validator: %s", pkHex.String()))
			return
		}

		// Keep track of active validators
		numRegActive += 1
		select {
		case api.activeValidatorC <- pkHex:
		default:
			regLog.Error("active validator channel full")
		}

		// Check for a previous registration timestamp
		prevTimestamp, err := api.redis.GetValidatorRegistrationTimestamp(pkHex)
		if err != nil {
			regLog.WithError(err).Error("error getting last registration timestamp")
		} else if prevTimestamp >= signedValidatorRegistration.Message.Timestamp {
			// abort if the current registration timestamp is older or equal to the last known one
			return
		}

		// Verify the signature
		ok, err := boostTypes.VerifySignature(signedValidatorRegistration.Message, api.opts.EthNetDetails.DomainBuilder, signedValidatorRegistration.Message.Pubkey[:], signedValidatorRegistration.Signature[:])
		if err != nil {
			regLog.WithError(err).Error("error verifying registerValidator signature")
			return
		} else if !ok {
			regLog.Info("invalid validator signature")
			if api.ffRegValContinueOnInvalidSig {
				return
			} else {
				handleError(regLog, http.StatusBadRequest, fmt.Sprintf("failed to verify validator signature for %s", signedValidatorRegistration.Message.Pubkey.String()))
				return
			}
		}

		// Now we have a new registration to process
		numRegNew += 1

		// Save to database
		select {
		case api.validatorRegC <- *signedValidatorRegistration:
		default:
			regLog.Error("validator registration channel full")
		}
	})

	log = log.WithFields(logrus.Fields{
		"timeNeededSec":             time.Since(start).Seconds(),
		"timeNeededMs":              time.Since(start).Milliseconds(),
		"numRegistrations":          numRegTotal,
		"numRegistrationsActive":    numRegActive,
		"numRegistrationsProcessed": numRegProcessed,
		"numRegistrationsNew":       numRegNew,
		"processingStoppedByError":  processingStoppedByError,
	})

	if err != nil {
		handleError(log, http.StatusBadRequest, "error in traversing json")
		return
	}

	log.Info("validator registrations call processed")
	w.WriteHeader(http.StatusOK)
}

func (api *RelayAPI) handleGetHeader(w http.ResponseWriter, req *http.Request) {
	vars := mux.Vars(req)
	slotStr := vars["slot"]
	parentHashHex := vars["parent_hash"]
	proposerPubkeyHex := vars["pubkey"]
	ua := req.UserAgent()
	headSlot := api.headSlot.Load()

	slot, err := strconv.ParseUint(slotStr, 10, 64)
	if err != nil {
		api.RespondError(w, http.StatusBadRequest, common.ErrInvalidSlot.Error())
		return
	}

	requestTime := time.Now().UTC()
	slotStartTimestamp := api.genesisInfo.Data.GenesisTime + (slot * common.SecondsPerSlot)
	msIntoSlot := requestTime.UnixMilli() - int64((slotStartTimestamp * 1000))

	log := api.log.WithFields(logrus.Fields{
		"method":           "getHeader",
		"headSlot":         headSlot,
		"slot":             slotStr,
		"parentHash":       parentHashHex,
		"pubkey":           proposerPubkeyHex,
		"ua":               ua,
		"mevBoostV":        common.GetMevBoostVersionFromUserAgent(ua),
		"requestTimestamp": requestTime.Unix(),
		"slotStartSec":     slotStartTimestamp,
		"msIntoSlot":       msIntoSlot,
	})

	if len(proposerPubkeyHex) != 98 {
		api.RespondError(w, http.StatusBadRequest, common.ErrInvalidPubkey.Error())
		return
	}

	if len(parentHashHex) != 66 {
		api.RespondError(w, http.StatusBadRequest, common.ErrInvalidHash.Error())
		return
	}

	if slot < headSlot {
		api.RespondError(w, http.StatusBadRequest, "slot is too old")
		return
	}

	log.Debug("getHeader request received")

	if slices.Contains(apiNoHeaderUserAgents, ua) {
		log.Info("rejecting getHeader by user agent")
		w.WriteHeader(http.StatusNoContent)
		return
	}

	if api.ffForceGetHeader204 {
		log.Info("forced getHeader 204 response")
		w.WriteHeader(http.StatusNoContent)
		return
	}

	// Only allow requests for the current slot until a certain cutoff time
	if getPayloadRequestCutoffMs > 0 && msIntoSlot > 0 && msIntoSlot > int64(getPayloadRequestCutoffMs) {
		log.Info("getHeader sent too late")
		api.RespondError(w, http.StatusBadRequest, fmt.Sprintf("sent too late - %d ms into slot", msIntoSlot))
		return
	}

	bid, err := api.redis.GetBestBid(slot, parentHashHex, proposerPubkeyHex)
	if err != nil {
		log.WithError(err).Error("could not get bid")
		api.RespondError(w, http.StatusBadRequest, err.Error())
		return
	}

	if bid.Empty() {
		w.WriteHeader(http.StatusNoContent)
		return
	}

	// Error on bid without value
	if bid.Value().Cmp(big.NewInt(0)) == 0 {
		w.WriteHeader(http.StatusNoContent)
		return
	}

	log.WithFields(logrus.Fields{
		"value":     bid.Value().String(),
		"blockHash": bid.BlockHash().String(),
	}).Info("bid delivered")
	api.RespondOK(w, bid)
}

func (api *RelayAPI) handleGetPayload(w http.ResponseWriter, req *http.Request) {
	api.getPayloadCallsInFlight.Add(1)
	defer api.getPayloadCallsInFlight.Done()

	ua := req.UserAgent()
	headSlot := api.headSlot.Load()
	receivedAt := time.Now().UTC()
	log := api.log.WithFields(logrus.Fields{
		"method":                "getPayload",
		"ua":                    ua,
		"mevBoostV":             common.GetMevBoostVersionFromUserAgent(ua),
		"contentLength":         req.ContentLength,
		"headSlot":              headSlot,
		"headSlotEpochPos":      (headSlot % common.SlotsPerEpoch) + 1,
		"idArg":                 req.URL.Query().Get("id"),
		"timestampRequestStart": receivedAt.UnixMilli(),
	})

	// Log at start and end of request
	log.Info("request initiated")
	defer func() {
		log.WithFields(logrus.Fields{
			"timestampRequestFin": time.Now().UTC().UnixMilli(),
			"requestDurationMs":   time.Since(receivedAt).Milliseconds(),
		}).Info("request finished")
	}()

	// Read the body first, so we can decode it later
	body, err := io.ReadAll(req.Body)
	if err != nil {
		if strings.Contains(err.Error(), "i/o timeout") {
			log.WithError(err).Error("getPayload request failed to decode (i/o timeout)")
			api.RespondError(w, http.StatusInternalServerError, err.Error())
			return
		}

		log.WithError(err).Error("could not read body of request from the beacon node")
		api.RespondError(w, http.StatusBadRequest, err.Error())
		return
	}

	// Decode payload
	payload := new(common.SignedBlindedBeaconBlock)
	if api.isCapella(headSlot + 1) {
		payload.Capella = new(capella.SignedBlindedBeaconBlock)
		if err := json.NewDecoder(bytes.NewReader(body)).Decode(payload.Capella); err != nil {
			log.WithError(err).Warn("failed to decode capella getPayload request")
			api.RespondError(w, http.StatusBadRequest, "failed to decode capella payload")
			return
		}
	} else {
		payload.Bellatrix = new(boostTypes.SignedBlindedBeaconBlock)
		if err := json.NewDecoder(bytes.NewReader(body)).Decode(payload.Bellatrix); err != nil {
			log.WithError(err).Warn("failed to decode bellatrix getPayload request")
			api.RespondError(w, http.StatusBadRequest, "failed to decode bellatrix payload")
			return
		}
	}

	// Take time after the decoding, and add to logging
	decodeTime := time.Now().UTC()
	slotStartTimestamp := api.genesisInfo.Data.GenesisTime + (payload.Slot() * common.SecondsPerSlot)
	msIntoSlot := decodeTime.UnixMilli() - int64((slotStartTimestamp * 1000))
	log = log.WithFields(logrus.Fields{
		"slot":                 payload.Slot(),
		"slotEpochPos":         (payload.Slot() % common.SlotsPerEpoch) + 1,
		"blockHash":            payload.BlockHash(),
		"slotStartSec":         slotStartTimestamp,
		"msIntoSlot":           msIntoSlot,
		"timestampAfterDecode": decodeTime.UnixMilli(),
		"proposerIndex":        payload.ProposerIndex(),
	})

	// Ensure the proposer index is expected
	api.proposerDutiesLock.RLock()
	slotDuty := api.proposerDutiesMap[payload.Slot()]
	api.proposerDutiesLock.RUnlock()
	if slotDuty == nil {
		log.Warn("could not find slot duty")
	} else {
		log = log.WithField("feeRecipient", slotDuty.Entry.Message.FeeRecipient)
		if slotDuty.ValidatorIndex != payload.ProposerIndex() {
			log.WithField("expectedProposerIndex", slotDuty.ValidatorIndex).Warn("not the expected proposer index")
			api.RespondError(w, http.StatusBadRequest, "not the expected proposer index")
			return
		}
	}

	// Get the proposer pubkey based on the validator index from the payload
	proposerPubkey, found := api.datastore.GetKnownValidatorPubkeyByIndex(payload.ProposerIndex())
	if !found {
		log.Errorf("could not find proposer pubkey for index %d", payload.ProposerIndex())
		api.RespondError(w, http.StatusBadRequest, "could not match proposer index to pubkey")
		return
	}

	// Add proposer pubkey to logs
	log = log.WithField("proposerPubkey", proposerPubkey)

	// Create a BLS pubkey from the hex pubkey
	pk, err := boostTypes.HexToPubkey(proposerPubkey.String())
	if err != nil {
		log.WithError(err).Warn("could not convert pubkey to types.PublicKey")
		api.RespondError(w, http.StatusBadRequest, "could not convert pubkey to types.PublicKey")
		return
	}

	// Validate proposer signature (first attempt verifying the Capella signature)
	if api.isCapella(headSlot + 1) {
		ok, err := boostTypes.VerifySignature(payload.Message(), api.opts.EthNetDetails.DomainBeaconProposerCapella, pk[:], payload.Signature())
		if !ok || err != nil {
			if api.ffLogInvalidSignaturePayload {
				txt, _ := json.Marshal(payload) //nolint:errchkjson
				fmt.Println("payload_invalid_sig_capella: ", string(txt), "pubkey:", proposerPubkey.String())
			}
			log.WithError(err).Warn("could not verify capella payload signature")
			api.RespondError(w, http.StatusBadRequest, "could not verify payload signature")
			return
		}
	} else {
		// Fall-back to verifying the bellatrix signature
		ok, err := boostTypes.VerifySignature(payload.Message(), api.opts.EthNetDetails.DomainBeaconProposerBellatrix, pk[:], payload.Signature())
		if !ok || err != nil {
			if api.ffLogInvalidSignaturePayload {
				txt, _ := json.Marshal(payload) //nolint:errchkjson
				fmt.Println("payload_invalid_sig_bellatrix: ", string(txt), "pubkey:", proposerPubkey.String())
			}
			log.WithError(err).Warn("could not verify bellatrix payload signature")
			api.RespondError(w, http.StatusBadRequest, "could not verify payload signature")
			return
		}
	}

	// Log about received payload (with a valid proposer signature)
	log = log.WithField("timestampAfterSignatureVerify", time.Now().UTC().UnixMilli())
	log.Info("getPayload request received")

	// TODO: store signed blinded block in database (always)

	// Get the response - from Redis, Memcache or DB
	// note that recent mev-boost versions only send getPayload to relays that provided the bid
	getPayloadResp, err := api.datastore.GetGetPayloadResponse(payload.Slot(), proposerPubkey.String(), payload.BlockHash())
	if err != nil || getPayloadResp == nil {
		log.WithError(err).Warn("failed getting execution payload (1/2)")
		time.Sleep(time.Duration(timeoutGetPayloadRetryMs) * time.Millisecond)

		// Try again
		getPayloadResp, err = api.datastore.GetGetPayloadResponse(payload.Slot(), proposerPubkey.String(), payload.BlockHash())
		if err != nil {
			log.WithError(err).Error("failed getting execution payload (2/2) - due to error")
			api.RespondError(w, http.StatusBadRequest, err.Error())
			return
		} else if getPayloadResp == nil {
			log.Warn("failed getting execution payload (2/2)")
			api.RespondError(w, http.StatusBadRequest, "no execution payload for this request")
			return
		}
	}

	// Now we know this relay also has the payload
	log = log.WithField("timestampAfterLoadResponse", time.Now().UTC().UnixMilli())

	// Check whether getPayload has already been called -- TODO: do we need to allow multiple submissions of one blinded block?
	err = api.redis.CheckAndSetLastSlotDelivered(payload.Slot())
	log = log.WithField("timestampAfterAlreadyDeliveredCheck", time.Now().UTC().UnixMilli())
	if err != nil {
		if errors.Is(err, datastore.ErrSlotAlreadyDelivered) {
			// BAD VALIDATOR, 2x GETPAYLOAD
			log.Warn("validator called getPayload twice")
			api.RespondError(w, http.StatusBadRequest, "payload for this slot was already delivered")
			return
		} else if errors.Is(err, redis.TxFailedErr) {
			// BAD VALIDATOR, 2x GETPAYLOAD + RACE
			log.Warn("validator called getPayload twice (race)")
			api.RespondError(w, http.StatusBadRequest, "payload for this slot was already delivered (race)")
			return
		}
		log.WithError(err).Error("redis.CheckAndSetLastSlotDelivered failed")
	}

	// Handle early/late requests
	if msIntoSlot < 0 {
		// Wait until slot start (t=0) if still in the future
		_msSinceSlotStart := time.Now().UTC().UnixMilli() - int64((slotStartTimestamp * 1000))
		if _msSinceSlotStart < 0 {
			delayMillis := _msSinceSlotStart * -1
			log = log.WithField("delayMillis", delayMillis)
			log.Info("waiting until slot start t=0")
			time.Sleep(time.Duration(delayMillis) * time.Millisecond)
		}
	} else if getPayloadRequestCutoffMs > 0 && msIntoSlot > int64(getPayloadRequestCutoffMs) {
		// Reject requests after cutoff time
		log.Warn("getPayload sent too late")
		api.RespondError(w, http.StatusBadRequest, fmt.Sprintf("sent too late - %d ms into slot", msIntoSlot))

		go func() {
			err := api.db.InsertTooLateGetPayload(payload.Slot(), proposerPubkey.String(), payload.BlockHash(), slotStartTimestamp, uint64(receivedAt.UnixMilli()), uint64(decodeTime.UnixMilli()), uint64(msIntoSlot))
			if err != nil {
				log.WithError(err).Error("failed to insert payload too late into db")
			}
		}()
		return
	}

	// Check that ExecutionPayloadHeader fields (sent by the proposer) match our known ExecutionPayload
	err = EqExecutionPayloadToHeader(payload, getPayloadResp)
	if err != nil {
		log.WithError(err).Warn("ExecutionPayloadHeader not matching known ExecutionPayload")
		api.RespondError(w, http.StatusBadRequest, "invalid execution payload header")
		return
	}

	// Publish the signed beacon block via beacon-node
	timeBeforePublish := time.Now().UTC().UnixMilli()
	log = log.WithField("timestampBeforePublishing", timeBeforePublish)
	signedBeaconBlock := common.SignedBlindedBeaconBlockToBeaconBlock(payload, getPayloadResp)
	code, err := api.beaconClient.PublishBlock(signedBeaconBlock) // errors are logged inside
	if err != nil || code != http.StatusOK {
		log.WithError(err).WithField("code", code).Error("failed to publish block")
		api.RespondError(w, http.StatusBadRequest, "failed to publish block")
		return
	}
	timeAfterPublish := time.Now().UTC().UnixMilli()
	msNeededForPublishing := uint64(timeAfterPublish - timeBeforePublish)
	log = log.WithField("timestampAfterPublishing", timeAfterPublish)
	log.WithField("msNeededForPublishing", msNeededForPublishing).Info("block published through beacon node")

	// give the beacon network some time to propagate the block
	time.Sleep(time.Duration(getPayloadResponseDelayMs) * time.Millisecond)

	// respond to the HTTP request
	api.RespondOK(w, getPayloadResp)
	log = log.WithFields(logrus.Fields{
		"numTx":       getPayloadResp.NumTx(),
		"blockNumber": payload.BlockNumber(),
	})
	log.Info("execution payload delivered")

	// Save information about delivered payload
	go func() {
		bidTrace, err := api.redis.GetBidTrace(payload.Slot(), proposerPubkey.String(), payload.BlockHash())
		if err != nil {
			log.WithError(err).Error("failed to get bidTrace for delivered payload from redis")
		}

		err = api.db.SaveDeliveredPayload(bidTrace, payload, decodeTime, msNeededForPublishing)
		if err != nil {
			log.WithError(err).WithFields(logrus.Fields{
				"bidTrace": bidTrace,
				"payload":  payload,
			}).Error("failed to save delivered payload")
		}

		// Increment builder stats
		err = api.db.IncBlockBuilderStatsAfterGetPayload(bidTrace.BuilderPubkey.String())
		if err != nil {
			log.WithError(err).Error("failed to increment builder-stats after getPayload")
		}

		// Wait until optimistic blocks are complete.
		api.optimisticBlocks.Wait()

		// Check if there is a demotion for the winning block.
		_, err = api.db.GetBuilderDemotion(bidTrace)
		// If demotion not found, we are done!
		if errors.Is(err, sql.ErrNoRows) {
			log.Info("no demotion in getPayload, successful block proposal")
			return
		}
		if err != nil {
			log.WithError(err).Error("failed to read demotion table in getPayload")
			return
		}
		// Demotion found, update the demotion table with refund data.
		builderPubkey := bidTrace.BuilderPubkey.String()
		log = log.WithFields(logrus.Fields{
			"builderPubkey": builderPubkey,
			"slot":          bidTrace.Slot,
			"blockHash":     bidTrace.BlockHash,
		})
		log.Error("demotion found in getPayload, inserting refund justification")

		// Prepare refund data.
		signedBeaconBlock := common.SignedBlindedBeaconBlockToBeaconBlock(payload, getPayloadResp)

		// Get registration entry from the DB.
		registrationEntry, err := api.db.GetValidatorRegistration(proposerPubkey.String())
		if err != nil {
			if errors.Is(err, sql.ErrNoRows) {
				log.WithError(err).Error("no registration found for validator " + proposerPubkey.String())
			} else {
				log.WithError(err).Error("error reading validator registration")
			}
		}
		var signedRegistration *boostTypes.SignedValidatorRegistration
		if registrationEntry != nil {
			signedRegistration, err = registrationEntry.ToSignedValidatorRegistration()
			if err != nil {
				log.WithError(err).Error("error converting registration to signed registration")
			}
		}

		err = api.db.UpdateBuilderDemotion(bidTrace, signedBeaconBlock, signedRegistration)
		if err != nil {
			log.WithFields(logrus.Fields{
				"errorWritingRefundToDB": true,
				"bidTrace":               bidTrace,
				"signedBeaconBlock":      signedBeaconBlock,
				"signedRegistration":     signedRegistration,
			}).WithError(err).Error("unable to update builder demotion with refund justification")
		}
	}()
}

// --------------------
//
//	BLOCK BUILDER APIS
//
// --------------------
func (api *RelayAPI) handleBuilderGetValidators(w http.ResponseWriter, req *http.Request) {
	api.proposerDutiesLock.RLock()
	resp := api.proposerDutiesResponse
	api.proposerDutiesLock.RUnlock()
	_, err := w.Write(*resp)
	if err != nil {
		api.log.WithError(err).Warn("failed to write response for builderGetValidators")
	}
}

func (api *RelayAPI) handleSubmitNewBlock(w http.ResponseWriter, req *http.Request) {
	var pf common.Profile
	var prevTime, nextTime time.Time

	headSlot := api.headSlot.Load()
	receivedAt := time.Now().UTC()
	prevTime = receivedAt

	args := req.URL.Query()
	isCancellationEnabled := args.Get("cancellations") == "1"

	log := api.log.WithFields(logrus.Fields{
		"method":                "submitNewBlock",
		"contentLength":         req.ContentLength,
		"headSlot":              headSlot,
		"cancellationEnabled":   isCancellationEnabled,
		"timestampRequestStart": receivedAt.UnixMilli(),
	})

	// Log at start and end of request
	log.Info("request initiated")
	defer func() {
		log.WithFields(logrus.Fields{
			"timestampRequestFin": time.Now().UTC().UnixMilli(),
			"requestDurationMs":   time.Since(receivedAt).Milliseconds(),
		}).Info("request finished")
	}()

	// If cancellations are disabled but builder requested it, return error
	if isCancellationEnabled && !api.ffEnableCancellations {
		log.Info("builder submitted with cancellations enabled, but feature flag is disabled")
		api.RespondError(w, http.StatusBadRequest, "cancellations are disabled")
		return
	}

	var err error
	var r io.Reader = req.Body
	if req.Header.Get("Content-Encoding") == "gzip" {
		r, err = gzip.NewReader(req.Body)
		if err != nil {
			log.WithError(err).Warn("could not create gzip reader")
			api.RespondError(w, http.StatusBadRequest, err.Error())
			return
		}
		log = log.WithField("gzip-req", true)
	}

	payload := new(common.BuilderSubmitBlockRequest)
	if err := json.NewDecoder(r).Decode(payload); err != nil {
		log.WithError(err).Warn("could not decode payload")
		api.RespondError(w, http.StatusBadRequest, err.Error())
		return
	}

	nextTime = time.Now().UTC()
	pf.Decode = uint64(nextTime.Sub(prevTime).Microseconds())
	prevTime = nextTime

	log = log.WithFields(logrus.Fields{
		"timestampAfterDecoding": time.Now().UTC().UnixMilli(),
		"slot":                   payload.Slot(),
		"builderPubkey":          payload.BuilderPubkey().String(),
		"blockHash":              payload.BlockHash(),
		"proposerPubkey":         payload.ProposerPubkey(),
		"parentHash":             payload.ParentHash(),
		"value":                  payload.Value().String(),
		"numTx":                  payload.NumTx(),
	})

	if payload.Message() == nil || !payload.HasExecutionPayload() {
		api.RespondError(w, http.StatusBadRequest, "missing parts of the payload")
		return
	}

	if api.isCapella(headSlot+1) && payload.Capella == nil {
		log.Info("rejecting submission - non capella payload for capella fork")
		api.RespondError(w, http.StatusBadRequest, "not capella payload")
		return
	} else if api.isBellatrix(headSlot+1) && payload.Bellatrix == nil {
		log.Info("rejecting submission - non bellatrix payload for bellatrix fork")
		api.RespondError(w, http.StatusBadRequest, "not belltrix payload")
		return
	}

	if payload.Slot() <= headSlot {
		log.Info("submitNewBlock failed: submission for past slot")
		api.RespondError(w, http.StatusBadRequest, "submission for past slot")
		return
	}

<<<<<<< HEAD
	if payload.Slot() > headSlot+1 {
		api.log.Info("submitNewBlock failed: submission for future slot")
		api.RespondError(w, http.StatusBadRequest, "submission for future slot")
		return
	}

	builderPubkey := payload.BuilderPubkey()
	builderEntry, ok := api.blockBuildersCache[builderPubkey.String()]
	if !ok {
		log.Warnf("unable to read builder: %x from the builder cache, using low-prio and no collateral", builderPubkey.String())
		builderEntry = &blockBuilderCacheEntry{
			status: common.BuilderStatus{
				IsHighPrio: false,
			},
			collateral: big.NewInt(0),
		}
	}
	log = log.WithFields(logrus.Fields{
		"builderEntry": builderEntry,
	})

=======
>>>>>>> f97562f6
	// Timestamp check
	expectedTimestamp := api.genesisInfo.Data.GenesisTime + (payload.Slot() * common.SecondsPerSlot)
	if payload.Timestamp() != expectedTimestamp {
		log.Warnf("incorrect timestamp. got %d, expected %d", payload.Timestamp(), expectedTimestamp)
		api.RespondError(w, http.StatusBadRequest, fmt.Sprintf("incorrect timestamp. got %d, expected %d", payload.Timestamp(), expectedTimestamp))
		return
	}

	if builderEntry.status.IsBlacklisted {
		log.Info("builder is blacklisted")
		time.Sleep(200 * time.Millisecond)
		w.WriteHeader(http.StatusOK)
		return
	}

	// In case only high-prio requests are accepted, fail others
	if api.ffDisableLowPrioBuilders && !builderEntry.status.IsHighPrio {
		log.Info("rejecting low-prio builder (ff-disable-low-prio-builders)")
		time.Sleep(200 * time.Millisecond)
		w.WriteHeader(http.StatusOK)
		return
	}

	log = log.WithField("timestampAfterChecks1", time.Now().UTC().UnixMilli())

	// ensure correct feeRecipient is used
	api.proposerDutiesLock.RLock()
	slotDuty := api.proposerDutiesMap[payload.Slot()]
	api.proposerDutiesLock.RUnlock()
	if slotDuty == nil {
		log.Warn("could not find slot duty")
		api.RespondError(w, http.StatusBadRequest, "could not find slot duty")
		return
	} else if slotDuty.Entry.Message.FeeRecipient.String() != payload.ProposerFeeRecipient() {
		log.WithFields(logrus.Fields{
			"expectedFeeRecipient": slotDuty.Entry.Message.FeeRecipient.String(),
			"actualFeeRecipient":   payload.ProposerFeeRecipient(),
		}).Info("fee recipient does not match")
		api.RespondError(w, http.StatusBadRequest, "fee recipient does not match")
		return
	}

	// Don't accept blocks with 0 value
	if payload.Value().Cmp(ZeroU256.BigInt()) == 0 || payload.NumTx() == 0 {
		log.Info("submitNewBlock failed: block with 0 value or no txs")
		w.WriteHeader(http.StatusOK)
		return
	}

	// Sanity check the submission
	err = SanityCheckBuilderBlockSubmission(payload)
	if err != nil {
		log.WithError(err).Info("block submission sanity checks failed")
		api.RespondError(w, http.StatusBadRequest, err.Error())
		return
	}

	log = log.WithField("timestampBeforeAttributesCheck", time.Now().UTC().UnixMilli())

	api.payloadAttributesLock.RLock()
	attrs, ok := api.payloadAttributes[payload.ParentHash()]
	api.payloadAttributesLock.RUnlock()
	if !ok || payload.Slot() != attrs.slot {
		log.Warn("payload attributes not (yet) known")
		api.RespondError(w, http.StatusBadRequest, "payload attributes not (yet) known")
		return
	}

	if payload.Random() != attrs.payloadAttributes.PrevRandao {
		msg := fmt.Sprintf("incorrect prev_randao - got: %s, expected: %s", payload.Random(), attrs.payloadAttributes.PrevRandao)
		log.Info(msg)
		api.RespondError(w, http.StatusBadRequest, msg)
		return
	}

	if api.isCapella(payload.Slot()) { // Capella requires correct withdrawals
		withdrawalsRoot, err := ComputeWithdrawalsRoot(payload.Withdrawals())
		if err != nil {
			log.WithError(err).Warn("could not compute withdrawals root from payload")
			api.RespondError(w, http.StatusBadRequest, "could not compute withdrawals root")
			return
		}

		if withdrawalsRoot != attrs.withdrawalsRoot {
			msg := fmt.Sprintf("incorrect withdrawals root - got: %s, expected: %s", withdrawalsRoot.String(), attrs.withdrawalsRoot.String())
			log.Info(msg)
			api.RespondError(w, http.StatusBadRequest, msg)
			return
		}
	}

	// Verify the signature
	log = log.WithField("timestampBeforeSignatureCheck", time.Now().UTC().UnixMilli())
	signature := payload.Signature()
	ok, err = boostTypes.VerifySignature(payload.Message(), api.opts.EthNetDetails.DomainBuilder, builderPubkey[:], signature[:])
	log = log.WithField("timestampAfterSignatureCheck", time.Now().UTC().UnixMilli())
	if !ok || err != nil {
		log.WithError(err).Warn("could not verify builder signature")
		api.RespondError(w, http.StatusBadRequest, "invalid signature")
		return
	}

	// Reject new submissions once the payload for this slot was delivered - TODO: store in memory as well
	slotLastPayloadDelivered, err := api.redis.GetLastSlotDelivered()
	if err != nil && !errors.Is(err, redis.Nil) {
		log.WithError(err).Error("failed to get delivered payload slot from redis")
	} else if payload.Slot() <= slotLastPayloadDelivered {
		log.Info("rejecting submission because payload for this slot was already delivered")
		api.RespondError(w, http.StatusBadRequest, "payload for this slot was already delivered")
		return
	}

	var wasSimulated, optimisticSubmission bool
	var requestErr, validationErr error
	var eligibleAt time.Time

	// Save the builder submission to the database whenever this function ends
	defer func() {
		savePayloadToDatabase := !api.ffDisablePayloadDBStorage
		submissionEntry, err := api.db.SaveBuilderBlockSubmission(payload, requestErr, validationErr, receivedAt, eligibleAt, wasSimulated, savePayloadToDatabase, pf, optimisticSubmission)
		if err != nil {
			log.WithError(err).WithField("payload", payload).Error("saving builder block submission to database failed")
			return
		}

		err = api.db.UpsertBlockBuilderEntryAfterSubmission(submissionEntry, validationErr != nil)
		if err != nil {
			log.WithError(err).Error("failed to upsert block-builder-entry")
		}
	}()

	// Get the latest builder bid value from Redis.
	latestBuilderValue, err := api.redis.GetBuilderLatestValue(payload.Slot(), payload.ParentHash(), payload.ProposerPubkey(), payload.BuilderPubkey().String())
	if err != nil {
		log.WithError(err).Error("failed to get latest builder bid value from redis")
	} else {
		bidHasHigherValue := payload.Value().Cmp(latestBuilderValue) == 1
		log = log.WithFields(logrus.Fields{
			"latestValue":          latestBuilderValue.String(),
			"newBidHasHigherValue": bidHasHigherValue,
		})

		// Without cancellations, discard lower or similar value submissions.
		if !isCancellationEnabled && !bidHasHigherValue {
			log.Info("rejecting submission because without cancellation and not higher value than previous bid by this builder")
			api.Respond(w, http.StatusAccepted, struct{ message string }{message: "ignoring submission because lower or equal value than previous bid"})
			return
		}
	}

<<<<<<< HEAD
	nextTime = time.Now().UTC()
	pf.Prechecks = uint64(nextTime.Sub(prevTime).Microseconds())
	prevTime = nextTime

	// Construct simulation request.
	opts := blockSimOptions{
		isHighPrio: builderEntry.status.IsHighPrio,
		log:        log,
		builder:    builderEntry,
		req: &common.BuilderBlockValidationRequest{
			BuilderSubmitBlockRequest: *payload,
			RegisteredGasLimit:        slotDuty.Entry.Message.GasLimit,
		},
=======
	// Get the latest top bid value from Redis
	bidIsTopBid := false
	topBidValue, err := api.redis.GetTopBidValue(payload.Slot(), payload.ParentHash(), payload.ProposerPubkey())
	if err != nil {
		log.WithError(err).Error("failed to get top bid value from redis")
	} else {
		bidIsTopBid = payload.Value().Cmp(topBidValue) == 1
		log = log.WithFields(logrus.Fields{
			"topBidValue":    topBidValue.String(),
			"newBidIsTopBid": bidIsTopBid,
		})
>>>>>>> f97562f6
	}

	// Simulate the block submission and save to db
	fastTrackValidation := builderIsHighPrio && bidIsTopBid
	timeBeforeValidation := time.Now().UTC()
<<<<<<< HEAD
	log = log.WithField("timestampBeforeValidation", timeBeforeValidation.UTC().UnixMilli())
=======
	log = log.WithFields(logrus.Fields{
		"timestampBeforeValidation": timeBeforeValidation.UTC().UnixMilli(),
		"fastTrackValidation":       fastTrackValidation,
	})

	validationRequestPayload := &common.BuilderBlockValidationRequest{
		BuilderSubmitBlockRequest: *payload,
		RegisteredGasLimit:        slotDuty.Entry.Message.GasLimit,
	}
	requestErr, validationErr = api.blockSimRateLimiter.Send(req.Context(), validationRequestPayload, builderIsHighPrio, fastTrackValidation)
	validationDurationMs := time.Since(timeBeforeValidation).Milliseconds()
	log = log.WithFields(logrus.Fields{
		"timestampAfterValidation": time.Now().UTC().UnixMilli(),
		"validationDurationMs":     validationDurationMs,
	})
>>>>>>> f97562f6

	// With sufficient collateral, process the block optimistically.
	if builderEntry.collateral.Cmp(payload.Value()) > 0 &&
		builderEntry.status.IsOptimistic &&
		payload.Slot() == api.optimisticSlot {
		optimisticSubmission = true
		go api.processOptimisticBlock(opts)
	} else {
		// Simulate block (synchronously).
		reqErr, simErr := api.simulateBlock(req.Context(), opts)
		validationDurationMs := time.Since(timeBeforeValidation).Milliseconds()
		log = log.WithFields(logrus.Fields{
			"timestampAfterValidation": time.Now().UTC().UnixMilli(),
			"validationDurationMs":     validationDurationMs,
		})
		if reqErr != nil {
			// Request error -- log and return error
			log.WithFields(logrus.Fields{
				"requestErr": reqErr.Error(),
				"durationMs": validationDurationMs,
			}).Info("block validation failed - request error")
			if os.IsTimeout(reqErr) {
				api.RespondError(w, http.StatusGatewayTimeout, "validation request timeout")
			} else {
				api.RespondError(w, http.StatusBadRequest, reqErr.Error())
			}
			return
		} else {
			wasSimulated = true
			if simErr != nil {
				log.WithFields(logrus.Fields{
					"validationErr": simErr.Error(),
					"durationMs":    validationDurationMs,
				}).Info("block validation failed - validation error")
				api.RespondError(w, http.StatusBadRequest, simErr.Error())
				return
			}
		}
	}

	nextTime = time.Now().UTC()
	pf.Simulation = uint64(nextTime.Sub(prevTime).Microseconds())
	prevTime = nextTime

	log = log.WithField("timestampAfterValidation", time.Now().UTC().UnixMilli())
	log.WithFields(logrus.Fields{
		"numWaiting": api.blockSimRateLimiter.CurrentCounter(),
	}).Info("block validation successful")

	// If cancellations are enabled, then abort now if this submission is not the latest one
	if isCancellationEnabled {
		// Ensure this request is still the latest one. This logic intentionally ignores the value of the bids and makes the current active bid the one
		// that arrived at the relay last. This allows for builders to reduce the value of their bid (effectively cancel a high bid) by ensuring a lower
		// bid arrives later. Even if the higher bid takes longer to simulate, by checking the receivedAt timestamp, this logic ensures that the low bid
		// is not overwritten by the high bid.
		//
		// NOTE: this can lead to a rather tricky race condition. If a builder submits two blocks to the relay concurrently, then the randomness of network
		// latency will make it impossible to predict which arrives first. Thus a high bid could unintentionally be overwritten by a low bid that happened
		// to arrive a few microseconds later. If builders are submitting blocks at a frequency where they cannot reliably predict which bid will arrive at
		// the relay first, they should instead use multiple pubkeys to avoid uninitentionally overwriting their own bids.
		latestPayloadReceivedAt, err := api.redis.GetBuilderLatestPayloadReceivedAt(payload.Slot(), payload.BuilderPubkey().String(), payload.ParentHash(), payload.ProposerPubkey())
		if err != nil {
			log.WithError(err).Error("failed getting latest payload receivedAt from redis")
		} else if receivedAt.UnixMilli() < latestPayloadReceivedAt {
			log.Infof("already have a newer payload: now=%d / prev=%d", receivedAt.UnixMilli(), latestPayloadReceivedAt)
			api.RespondError(w, http.StatusBadRequest, "already using a newer payload")
			return
		}
	}

	// Prepare the response data
	getHeaderResponse, err := common.BuildGetHeaderResponse(payload, api.blsSk, api.publicKey, api.opts.EthNetDetails.DomainBuilder)
	if err != nil {
		log.WithError(err).Error("could not sign builder bid")
		api.RespondError(w, http.StatusBadRequest, err.Error())
		return
	}

	getPayloadResponse, err := common.BuildGetPayloadResponse(payload)
	if err != nil {
		log.WithError(err).Error("could not build getPayload response")
		api.RespondError(w, http.StatusBadRequest, err.Error())
		return
	}

	bidTrace := common.BidTraceV2{
		BidTrace:    *payload.Message(),
		BlockNumber: payload.BlockNumber(),
		NumTx:       uint64(payload.NumTx()),
	}

	//
	// Save to Redis
	//
	// 1. Save BidTrace
	log = log.WithField("timestampBeforeUpdateTopBid", time.Now().UTC().UnixMilli())
	err = api.redis.SaveBidTrace(&bidTrace)
	if err != nil {
		log.WithError(err).Error("failed saving bidTrace in redis")
		api.RespondError(w, http.StatusInternalServerError, err.Error())
		return
	}

	// 2. Save bid and recalculate top bid
	updateBidResult, err := api.redis.SaveBidAndUpdateTopBid(payload, getPayloadResponse, getHeaderResponse, receivedAt, isCancellationEnabled)
	if err != nil {
		log.WithError(err).Error("could not save bid and update top bids")
		api.RespondError(w, http.StatusInternalServerError, err.Error())
		return
	}

	// Add fields to logs
	log = log.WithFields(logrus.Fields{
		"wasBidSavedInRedis":      updateBidResult.WasBidSaved,
		"wasTopBidUpdated":        updateBidResult.WasTopBidUpdated,
		"topBidValue":             updateBidResult.TopBidValue,
		"topBidBuilder":           updateBidResult.TopBidBuilder,
		"prevTopBidValue":         updateBidResult.PrevTopBidValue,
		"prevTopBidBuilder":       updateBidResult.PrevTopBidBuilder,
		"timestampAfterBidUpdate": time.Now().UTC().UnixMilli(),
	})

	if updateBidResult.WasBidSaved {
		// Bid is eligible to win the auction
		eligibleAt = time.Now().UTC()
		log = log.WithField("timestampEligibleAt", eligibleAt.UnixMilli())

		// Save to memcache in the background
		if api.memcached != nil {
			go func() {
				err = api.memcached.SaveExecutionPayload(payload.Slot(), payload.ProposerPubkey(), payload.BlockHash(), getPayloadResponse)
				if err != nil {
					log.WithError(err).Error("failed saving execution payload in memcached")
				}
			}()
		}
	}

	nextTime = time.Now().UTC()
	pf.RedisUpdate = uint64(nextTime.Sub(prevTime).Microseconds())
	pf.Total = uint64(nextTime.Sub(receivedAt).Microseconds())

	// Respond with OK (TODO: proper response data type https://flashbots.notion.site/Relay-API-Spec-5fb0819366954962bc02e81cb33840f5#fa719683d4ae4a57bc3bf60e138b0dc6)
	// All done
	log.Info("received block from builder")
	w.WriteHeader(http.StatusOK)
}

func (api *RelayAPI) handleSubmitNewBlockV2(w http.ResponseWriter, req *http.Request) {
	var pf common.Profile
	var prevTime, nextTime time.Time

	headSlot := api.headSlot.Load()
	receivedAt := time.Now().UTC()
	prevTime = receivedAt

	args := req.URL.Query()
	isCancellationEnabled := args.Get("cancellations") == "1"

	log := api.log.WithFields(logrus.Fields{
		"method":                "submitNewBlockV2",
		"contentLength":         req.ContentLength,
		"headSlot":              headSlot,
		"cancellationEnabled":   isCancellationEnabled,
		"timestampRequestStart": receivedAt.UnixMilli(),
	})

	// Log at start and end of request
	log.Info("request initiated")
	defer func() {
		log.WithFields(logrus.Fields{
			"timestampRequestFin": time.Now().UTC().UnixMilli(),
			"requestDurationMs":   time.Since(receivedAt).Milliseconds(),
		}).Info("request finished")
	}()

	// If cancellations are disabled but builder requested it, return error
	if isCancellationEnabled && !api.ffEnableCancellations {
		log.Info("builder submitted with cancellations enabled, but feature flag is disabled")
		api.RespondError(w, http.StatusBadRequest, "cancellations are disabled")
		return
	}

	var err error
	var r io.Reader = req.Body
	if req.Header.Get("Content-Encoding") == "gzip" {
		r, err = gzip.NewReader(req.Body)
		if err != nil {
			log.WithError(err).Warn("could not create gzip reader")
			api.RespondError(w, http.StatusBadRequest, err.Error())
			return
		}
		log = log.WithField("gzip-req", true)
	}

	var buf bytes.Buffer
	rHeader := io.TeeReader(r, &buf)

	// Parsing starts by finding Message, Header and Signature.
	var bid v1.BidTrace
	var header capellaspec.ExecutionPayloadHeader
	var sig phase0.BLSSignature
	var bidFound, headerFound, sigFound bool
	dec := json.NewDecoder(rHeader)
	for !bidFound || !headerFound || !sigFound {
		t, err := dec.Token()
		if err == io.EOF {
			log.Info("parsing reach EOF without finding bid, header, and sig")
			api.RespondError(w, http.StatusBadRequest, "header-only parsing failed")
			return
		}
		if err != nil {
			log.WithError(err).Warn("could not read payload")
			api.RespondError(w, http.StatusBadRequest, err.Error())
			return
		}
		if t == "Message" {
			err = dec.Decode(&bid)
			if err != nil {
				log.WithError(err).Warn("could not decode bid trace")
				api.RespondError(w, http.StatusBadRequest, err.Error())
				return
			}
			bidFound = true
		}
		if t == "ExecutionPayloadHeader" {
			err = dec.Decode(&header)
			if err != nil {
				log.WithError(err).Warn("could not decode execution payload header")
				api.RespondError(w, http.StatusBadRequest, err.Error())
				return
			}
			headerFound = true
		}
		if t == "Signature" {
			err = dec.Decode(&sig)
			if err != nil {
				log.WithError(err).Warn("could not decode signature")
				api.RespondError(w, http.StatusBadRequest, err.Error())
				return
			}
			sigFound = true
		}
		if t == "Transactions" {
			log.Warn("transactions preempts bid, header, or payload")
		}
		if t == "Withdrawals" {
			log.Warn("withdrawals preempts bid, header, or payload")
		}
	}

	nextTime = time.Now().UTC()
	pf.Decode = uint64(nextTime.Sub(prevTime).Microseconds())
	prevTime = nextTime

	log = log.WithFields(logrus.Fields{
		"timestampAfterDecoding": time.Now().UTC().UnixMilli(),
		"slot":                   bid.Slot,
		"builderPubkey":          bid.BuilderPubkey.String(),
		"blockHash":              bid.BlockHash.String(),
		"proposerPubkey":         bid.ProposerPubkey.String(),
		"parentHash":             bid.ParentHash.String(),
		"value":                  bid.Value.String(),
	})

	ok, err := boostTypes.VerifySignature(&bid, api.opts.EthNetDetails.DomainBuilder, bid.BuilderPubkey[:], sig[:])
	if !ok || err != nil {
		log.WithError(err).Warn("could not verify builder signature")
		api.RespondError(w, http.StatusBadRequest, "invalid signature")
		return
	}

	log.WithFields(logrus.Fields{
		"bid":         bid,
		"signature":   sig,
		"decode_time": pf.Decode,
	}).Info("optimistically parsed bid and verified signature")

	// Check optimistic eligibility.
	builderPubkey := bid.BuilderPubkey
	builderEntry, ok := api.blockBuildersCache[builderPubkey.String()]
	if !ok {
		log.Errorf("unable to read builder: %x from the builder cache, rejecting submission.", builderPubkey.String())
		api.RespondError(w, http.StatusBadRequest, "unknown builder pubkey")
		return
	}
	if !builderEntry.status.IsOptimistic {
		log.Errorf("builder: %x not eligible for optimistic relaying.", builderPubkey.String())
		api.RespondError(w, http.StatusBadRequest, "builder not eligible for optimistic relaying")
		return
	}
	if builderEntry.collateral.Cmp(bid.Value.ToBig()) <= 0 || bid.Slot != api.optimisticSlot {
		log.Warningf("insufficient collateral or non-optimistic slot. reverting to standard relaying.")
		api.RespondError(w, http.StatusBadRequest, "unable to execute v2 optimistic relaying")
		// api.handleSubmitNewBlock(w, req) // TODO(mikeneuder): req is already partially consumed here.
		return
	}
	log = log.WithFields(logrus.Fields{
		"builderEntry": builderEntry,
	})

	// Optimistic prechecks.
	if bid.Slot <= headSlot {
		api.log.Info("submitNewBlock failed: submission for past slot")
		api.RespondError(w, http.StatusBadRequest, "submission for past slot")
		return
	}

	if bid.Slot > headSlot+1 {
		api.log.Info("submitNewBlock failed: submission for future slot")
		api.RespondError(w, http.StatusBadRequest, "submission for future slot")
		return
	}

	// Timestamp check
	expectedTimestamp := api.genesisInfo.Data.GenesisTime + (bid.Slot * common.SecondsPerSlot)
	if header.Timestamp != expectedTimestamp {
		log.Warnf("incorrect timestamp. got %d, expected %d", header.Timestamp, expectedTimestamp)
		api.RespondError(w, http.StatusBadRequest, fmt.Sprintf("incorrect timestamp. got %d, expected %d", header.Timestamp, expectedTimestamp))
		return
	}

	if builderEntry.status.IsBlacklisted {
		log.Info("builder is blacklisted")
		time.Sleep(200 * time.Millisecond)
		w.WriteHeader(http.StatusOK)
		return
	}

	// In case only high-prio requests are accepted, fail others
	if api.ffDisableLowPrioBuilders && !builderEntry.status.IsHighPrio {
		log.Info("rejecting low-prio builder (ff-disable-low-prio-builders)")
		time.Sleep(200 * time.Millisecond)
		w.WriteHeader(http.StatusOK)
		return
	}

	log = log.WithField("timestampAfterChecks1", time.Now().UTC().UnixMilli())

	// ensure correct feeRecipient is used
	api.proposerDutiesLock.RLock()
	slotDuty := api.proposerDutiesMap[bid.Slot]
	api.proposerDutiesLock.RUnlock()
	if slotDuty == nil {
		log.Warn("could not find slot duty")
		api.RespondError(w, http.StatusBadRequest, "could not find slot duty")
		return
	} else if slotDuty.Entry.Message.FeeRecipient.String() != bid.ProposerFeeRecipient.String() {
		log.Info("fee recipient does not match")
		api.RespondError(w, http.StatusBadRequest, "fee recipient does not match")
		return
	}

	// Sanity check the submission
	// err = SanityCheckBuilderBlockSubmission(payload)
	// if err != nil {
	// 	log.WithError(err).Info("block submission sanity checks failed")
	// 	api.RespondError(w, http.StatusBadRequest, err.Error())
	// 	return
	// }

	log = log.WithField("timestampBeforeAttributesCheck", time.Now().UTC().UnixMilli())

	api.payloadAttributesLock.RLock()
	attrs, ok := api.payloadAttributes[bid.ParentHash.String()]
	api.payloadAttributesLock.RUnlock()
	if !ok || bid.Slot != attrs.slot {
		log.Warn("payload attributes not (yet) known")
		api.RespondError(w, http.StatusBadRequest, "payload attributes not (yet) known")
		return
	}

	randao := fmt.Sprintf("0x%x", header.PrevRandao)
	if randao != attrs.payloadAttributes.PrevRandao {
		msg := fmt.Sprintf("incorrect prev_randao - got: %s, expected: %s", randao, attrs.payloadAttributes.PrevRandao)
		log.Info(msg)
		api.RespondError(w, http.StatusBadRequest, msg)
		return
	}

	if header.WithdrawalsRoot != attrs.withdrawalsRoot {
		msg := fmt.Sprintf("incorrect withdrawals root - got: %s, expected: %s", header.WithdrawalsRoot.String(), attrs.withdrawalsRoot.String())
		log.Info(msg)
		api.RespondError(w, http.StatusBadRequest, msg)
		return
	}

	nextTime = time.Now().UTC()
	pf.Prechecks = uint64(nextTime.Sub(prevTime).Microseconds())
	prevTime = nextTime

	// Join the header bytes with the remaining bytes.
	// go api.optimisticV2Slow(io.MultiReader(&buf, r), gasLimit, receivedAt, pf, builderEntry)

	log.WithFields(logrus.Fields{
		"value":   bid.Value.String(),
		"profile": pf.String(),
	}).Info("v2 optimistically processed block from builder")
	w.WriteHeader(http.StatusOK)
}

// ---------------
//  INTERNAL APIS
// ---------------

func (api *RelayAPI) handleInternalBuilderStatus(w http.ResponseWriter, req *http.Request) {
	vars := mux.Vars(req)
	builderPubkey := vars["pubkey"]
	builderEntry, err := api.db.GetBlockBuilderByPubkey(builderPubkey)
	if err != nil {
		if errors.Is(err, sql.ErrNoRows) {
			api.RespondError(w, http.StatusBadRequest, "builder not found")
			return
		}

		api.log.WithError(err).Error("could not get block builder")
		api.RespondError(w, http.StatusInternalServerError, err.Error())
		return
	}
	if req.Method == http.MethodGet {
		api.RespondOK(w, builderEntry)
		return
	} else if req.Method == http.MethodPost || req.Method == http.MethodPut || req.Method == http.MethodPatch {
		st := common.BuilderStatus{
			IsHighPrio:    builderEntry.IsHighPrio,
			IsBlacklisted: builderEntry.IsBlacklisted,
			IsOptimistic:  builderEntry.IsOptimistic,
		}
		trueStr := "true"
		args := req.URL.Query()
		if args.Get("high_prio") != "" {
			st.IsHighPrio = args.Get("high_prio") == trueStr
		}
		if args.Get("blacklisted") != "" {
			st.IsBlacklisted = args.Get("blacklisted") == trueStr
		}
		if args.Get("optimistic") != "" {
			st.IsOptimistic = args.Get("optimistic") == trueStr
		}
		api.log.WithFields(logrus.Fields{
			"builderPubkey": builderPubkey,
			"isHighPrio":    st.IsHighPrio,
			"isBlacklisted": st.IsBlacklisted,
			"isOptimistic":  st.IsOptimistic,
		}).Info("updating builder status")
		err := api.db.SetBlockBuilderStatus(builderPubkey, st, false)
		if err != nil {
			err := fmt.Errorf("error setting builder: %v status: %v", builderPubkey, err)
			api.log.Error(err)
			api.RespondError(w, http.StatusInternalServerError, err.Error())
			return
		}
		api.RespondOK(w, st)
	}
}

func (api *RelayAPI) handleInternalBuilderCollateral(w http.ResponseWriter, req *http.Request) {
	vars := mux.Vars(req)
	builderPubkey := vars["pubkey"]
	if req.Method == http.MethodPost || req.Method == http.MethodPut {
		args := req.URL.Query()
		collateral := args.Get("collateral")
		value := args.Get("value")
		log := api.log.WithFields(logrus.Fields{
			"pubkey":     builderPubkey,
			"collateral": collateral,
			"value":      value,
		})
		log.Infof("updating builder collateral")
		if err := api.db.SetBlockBuilderCollateral(builderPubkey, collateral, value); err != nil {
			fullErr := fmt.Errorf("unable to set collateral in db for pubkey: %v: %v", builderPubkey, err)
			log.Error(fullErr.Error())
			api.RespondError(w, http.StatusInternalServerError, fullErr.Error())
			return
		}
		api.RespondOK(w, NilResponse)
	}
}

// -----------
//  DATA APIS
// -----------

func (api *RelayAPI) handleDataProposerPayloadDelivered(w http.ResponseWriter, req *http.Request) {
	var err error
	args := req.URL.Query()

	filters := database.GetPayloadsFilters{
		Limit: 200,
	}

	if args.Get("slot") != "" && args.Get("cursor") != "" {
		api.RespondError(w, http.StatusBadRequest, "cannot specify both slot and cursor")
		return
	} else if args.Get("slot") != "" {
		filters.Slot, err = strconv.ParseUint(args.Get("slot"), 10, 64)
		if err != nil {
			api.RespondError(w, http.StatusBadRequest, "invalid slot argument")
			return
		}
	} else if args.Get("cursor") != "" {
		filters.Cursor, err = strconv.ParseUint(args.Get("cursor"), 10, 64)
		if err != nil {
			api.RespondError(w, http.StatusBadRequest, "invalid cursor argument")
			return
		}
	}

	if args.Get("block_hash") != "" {
		var hash boostTypes.Hash
		err = hash.UnmarshalText([]byte(args.Get("block_hash")))
		if err != nil {
			api.RespondError(w, http.StatusBadRequest, "invalid block_hash argument")
			return
		}
		filters.BlockHash = args.Get("block_hash")
	}

	if args.Get("block_number") != "" {
		filters.BlockNumber, err = strconv.ParseUint(args.Get("block_number"), 10, 64)
		if err != nil {
			api.RespondError(w, http.StatusBadRequest, "invalid block_number argument")
			return
		}
	}

	if args.Get("proposer_pubkey") != "" {
		if err = checkBLSPublicKeyHex(args.Get("proposer_pubkey")); err != nil {
			api.RespondError(w, http.StatusBadRequest, "invalid proposer_pubkey argument")
			return
		}
		filters.ProposerPubkey = args.Get("proposer_pubkey")
	}

	if args.Get("builder_pubkey") != "" {
		if err = checkBLSPublicKeyHex(args.Get("builder_pubkey")); err != nil {
			api.RespondError(w, http.StatusBadRequest, "invalid builder_pubkey argument")
			return
		}
		filters.BuilderPubkey = args.Get("builder_pubkey")
	}

	if args.Get("limit") != "" {
		_limit, err := strconv.ParseUint(args.Get("limit"), 10, 64)
		if err != nil {
			api.RespondError(w, http.StatusBadRequest, "invalid limit argument")
			return
		}
		if _limit > filters.Limit {
			api.RespondError(w, http.StatusBadRequest, fmt.Sprintf("maximum limit is %d", filters.Limit))
			return
		}
		filters.Limit = _limit
	}

	if args.Get("order_by") == "value" {
		filters.OrderByValue = 1
	} else if args.Get("order_by") == "-value" {
		filters.OrderByValue = -1
	}

	deliveredPayloads, err := api.db.GetRecentDeliveredPayloads(filters)
	if err != nil {
		api.log.WithError(err).Error("error getting recent payloads")
		api.RespondError(w, http.StatusInternalServerError, err.Error())
		return
	}

	response := make([]common.BidTraceV2JSON, len(deliveredPayloads))
	for i, payload := range deliveredPayloads {
		response[i] = database.DeliveredPayloadEntryToBidTraceV2JSON(payload)
	}

	api.RespondOK(w, response)
}

func (api *RelayAPI) handleDataBuilderBidsReceived(w http.ResponseWriter, req *http.Request) {
	var err error
	args := req.URL.Query()

	filters := database.GetBuilderSubmissionsFilters{
		Limit:         500,
		Slot:          0,
		BlockHash:     "",
		BlockNumber:   0,
		BuilderPubkey: "",
	}

	if args.Get("cursor") != "" {
		api.RespondError(w, http.StatusBadRequest, "cursor argument not supported")
		return
	}

	if args.Get("slot") != "" {
		filters.Slot, err = strconv.ParseUint(args.Get("slot"), 10, 64)
		if err != nil {
			api.RespondError(w, http.StatusBadRequest, "invalid slot argument")
			return
		}
	}

	if args.Get("block_hash") != "" {
		var hash boostTypes.Hash
		err = hash.UnmarshalText([]byte(args.Get("block_hash")))
		if err != nil {
			api.RespondError(w, http.StatusBadRequest, "invalid block_hash argument")
			return
		}
		filters.BlockHash = args.Get("block_hash")
	}

	if args.Get("block_number") != "" {
		filters.BlockNumber, err = strconv.ParseUint(args.Get("block_number"), 10, 64)
		if err != nil {
			api.RespondError(w, http.StatusBadRequest, "invalid block_number argument")
			return
		}
	}

	if args.Get("builder_pubkey") != "" {
		if err = checkBLSPublicKeyHex(args.Get("builder_pubkey")); err != nil {
			api.RespondError(w, http.StatusBadRequest, "invalid builder_pubkey argument")
			return
		}
		filters.BuilderPubkey = args.Get("builder_pubkey")
	}

	// at least one query arguments is required
	if filters.Slot == 0 && filters.BlockHash == "" && filters.BlockNumber == 0 && filters.BuilderPubkey == "" {
		api.RespondError(w, http.StatusBadRequest, "need to query for specific slot or block_hash or block_number or builder_pubkey")
		return
	}

	if args.Get("limit") != "" {
		_limit, err := strconv.ParseUint(args.Get("limit"), 10, 64)
		if err != nil {
			api.RespondError(w, http.StatusBadRequest, "invalid limit argument")
			return
		}
		if _limit > filters.Limit {
			api.RespondError(w, http.StatusBadRequest, fmt.Sprintf("maximum limit is %d", filters.Limit))
			return
		}
		filters.Limit = _limit
	}

	blockSubmissions, err := api.db.GetBuilderSubmissions(filters)
	if err != nil {
		api.log.WithError(err).Error("error getting recent payloads")
		api.RespondError(w, http.StatusInternalServerError, err.Error())
		return
	}

	response := make([]common.BidTraceV2WithTimestampJSON, len(blockSubmissions))
	for i, payload := range blockSubmissions {
		response[i] = database.BuilderSubmissionEntryToBidTraceV2WithTimestampJSON(payload)
	}

	api.RespondOK(w, response)
}

func (api *RelayAPI) handleDataValidatorRegistration(w http.ResponseWriter, req *http.Request) {
	pkStr := req.URL.Query().Get("pubkey")
	if pkStr == "" {
		api.RespondError(w, http.StatusBadRequest, "missing pubkey argument")
		return
	}

	var pk boostTypes.PublicKey
	err := pk.UnmarshalText([]byte(pkStr))
	if err != nil {
		api.RespondError(w, http.StatusBadRequest, "invalid pubkey")
		return
	}

	registrationEntry, err := api.db.GetValidatorRegistration(pkStr)
	if err != nil {
		if errors.Is(err, sql.ErrNoRows) {
			api.RespondError(w, http.StatusBadRequest, "no registration found for validator "+pkStr)
			return
		}
		api.log.WithError(err).Error("error getting validator registration")
		api.RespondError(w, http.StatusInternalServerError, err.Error())
		return
	}

	signedRegistration, err := registrationEntry.ToSignedValidatorRegistration()
	if err != nil {
		api.log.WithError(err).Error("error converting registration entry to signed validator registration")
		api.RespondError(w, http.StatusInternalServerError, err.Error())
		return
	}

	api.RespondOK(w, signedRegistration)
}<|MERGE_RESOLUTION|>--- conflicted
+++ resolved
@@ -137,6 +137,7 @@
 // Data needed to issue a block validation request.
 type blockSimOptions struct {
 	isHighPrio bool
+	fastTrack  bool
 	log        *logrus.Entry
 	builder    *blockBuilderCacheEntry
 	req        *common.BuilderBlockValidationRequest
@@ -533,7 +534,7 @@
 // simulateBlock sends a request for a block simulation to blockSimRateLimiter.
 func (api *RelayAPI) simulateBlock(ctx context.Context, opts blockSimOptions) (error, error) {
 	t := time.Now()
-	reqErr, simErr := api.blockSimRateLimiter.Send(ctx, opts.req, opts.isHighPrio)
+	reqErr, simErr := api.blockSimRateLimiter.Send(ctx, opts.req, opts.isHighPrio, opts.fastTrack)
 	log := opts.log.WithFields(logrus.Fields{
 		"duration":   time.Since(t).Seconds(),
 		"numWaiting": api.blockSimRateLimiter.CurrentCounter(),
@@ -1560,13 +1561,6 @@
 		return
 	}
 
-<<<<<<< HEAD
-	if payload.Slot() > headSlot+1 {
-		api.log.Info("submitNewBlock failed: submission for future slot")
-		api.RespondError(w, http.StatusBadRequest, "submission for future slot")
-		return
-	}
-
 	builderPubkey := payload.BuilderPubkey()
 	builderEntry, ok := api.blockBuildersCache[builderPubkey.String()]
 	if !ok {
@@ -1582,8 +1576,6 @@
 		"builderEntry": builderEntry,
 	})
 
-=======
->>>>>>> f97562f6
 	// Timestamp check
 	expectedTimestamp := api.genesisInfo.Data.GenesisTime + (payload.Slot() * common.SecondsPerSlot)
 	if payload.Timestamp() != expectedTimestamp {
@@ -1734,21 +1726,10 @@
 		}
 	}
 
-<<<<<<< HEAD
 	nextTime = time.Now().UTC()
 	pf.Prechecks = uint64(nextTime.Sub(prevTime).Microseconds())
 	prevTime = nextTime
 
-	// Construct simulation request.
-	opts := blockSimOptions{
-		isHighPrio: builderEntry.status.IsHighPrio,
-		log:        log,
-		builder:    builderEntry,
-		req: &common.BuilderBlockValidationRequest{
-			BuilderSubmitBlockRequest: *payload,
-			RegisteredGasLimit:        slotDuty.Entry.Message.GasLimit,
-		},
-=======
 	// Get the latest top bid value from Redis
 	bidIsTopBid := false
 	topBidValue, err := api.redis.GetTopBidValue(payload.Slot(), payload.ParentHash(), payload.ProposerPubkey())
@@ -1760,31 +1741,27 @@
 			"topBidValue":    topBidValue.String(),
 			"newBidIsTopBid": bidIsTopBid,
 		})
->>>>>>> f97562f6
 	}
 
 	// Simulate the block submission and save to db
-	fastTrackValidation := builderIsHighPrio && bidIsTopBid
+	fastTrackValidation := builderEntry.status.IsHighPrio && bidIsTopBid
 	timeBeforeValidation := time.Now().UTC()
-<<<<<<< HEAD
-	log = log.WithField("timestampBeforeValidation", timeBeforeValidation.UTC().UnixMilli())
-=======
 	log = log.WithFields(logrus.Fields{
 		"timestampBeforeValidation": timeBeforeValidation.UTC().UnixMilli(),
 		"fastTrackValidation":       fastTrackValidation,
 	})
 
-	validationRequestPayload := &common.BuilderBlockValidationRequest{
-		BuilderSubmitBlockRequest: *payload,
-		RegisteredGasLimit:        slotDuty.Entry.Message.GasLimit,
-	}
-	requestErr, validationErr = api.blockSimRateLimiter.Send(req.Context(), validationRequestPayload, builderIsHighPrio, fastTrackValidation)
-	validationDurationMs := time.Since(timeBeforeValidation).Milliseconds()
-	log = log.WithFields(logrus.Fields{
-		"timestampAfterValidation": time.Now().UTC().UnixMilli(),
-		"validationDurationMs":     validationDurationMs,
-	})
->>>>>>> f97562f6
+	// Construct simulation request.
+	opts := blockSimOptions{
+		isHighPrio: builderEntry.status.IsHighPrio,
+		fastTrack:  fastTrackValidation,
+		log:        log,
+		builder:    builderEntry,
+		req: &common.BuilderBlockValidationRequest{
+			BuilderSubmitBlockRequest: *payload,
+			RegisteredGasLimit:        slotDuty.Entry.Message.GasLimit,
+		},
+	}
 
 	// With sufficient collateral, process the block optimistically.
 	if builderEntry.collateral.Cmp(payload.Value()) > 0 &&
