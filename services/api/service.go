--- conflicted
+++ resolved
@@ -1852,18 +1852,11 @@
 	if builderEntry.status.IsOptimistic &&
 		builderEntry.collateral.Cmp(payload.Value()) >= 0 &&
 		payload.Slot() == api.optimisticSlot.Load() {
-<<<<<<< HEAD
-		go api.processOptimisticBlock(opts)
-	} else {
-		// Simulate block (synchronously).
-		requestErr, validationErr = api.simulateBlock(req.Context(), opts) // success/error logging happens inside
-=======
 		go api.processOptimisticBlock(opts, simResultC)
 	} else {
 		// Simulate block (synchronously).
 		requestErr, validationErr := api.simulateBlock(req.Context(), opts) // success/error logging happens inside
 		simResultC <- &blockSimResult{requestErr == nil, false, requestErr, validationErr}
->>>>>>> 3d697194
 		validationDurationMs := time.Since(timeBeforeValidation).Milliseconds()
 		log = log.WithFields(logrus.Fields{
 			"timestampAfterValidation": time.Now().UTC().UnixMilli(),
