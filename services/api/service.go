--- conflicted
+++ resolved
@@ -523,12 +523,12 @@
 }
 
 // simulateBlock sends a request for a block simulation to blockSimRateLimiter.
-func (api *RelayAPI) simulateBlock(ctx context.Context, opts blockSimOptions) error {
+func (api *RelayAPI) simulateBlock(ctx context.Context, opts blockSimOptions) (error, error) {
 	t := time.Now()
-	simErr := api.blockSimRateLimiter.send(ctx, opts.req, opts.isHighPrio)
+	reqErr, simErr := api.blockSimRateLimiter.Send(ctx, opts.req, opts.isHighPrio)
 	log := opts.log.WithFields(logrus.Fields{
 		"duration":   time.Since(t).Seconds(),
-		"numWaiting": api.blockSimRateLimiter.currentCounter(),
+		"numWaiting": api.blockSimRateLimiter.CurrentCounter(),
 	})
 	if simErr != nil &&
 		simErr.Error() != ErrBlockAlreadyKnown &&
@@ -537,10 +537,14 @@
 		// Mark builder as non-optimistic.
 		opts.builder.status.IsOptimistic = false
 		log.WithError(simErr).Error("block validation failed")
-		return simErr
+		return nil, simErr
+	}
+	if reqErr != nil {
+		log.WithError(reqErr).Error("block validation failed: request error")
+		return reqErr, nil
 	}
 	log.Info("block validation successful")
-	return nil
+	return nil, nil
 }
 
 func (api *RelayAPI) demoteBuilder(pubkey string, req *common.BuilderSubmitBlockRequest, simError error) {
@@ -586,8 +590,9 @@
 		// it for logging, it is not atomic to avoid the performance impact.
 		"optBlocksInFlight": api.optimisticBlocksInFlight,
 	}).Infof("simulating optimistic block with hash: %v", opts.req.BuilderSubmitBlockRequest.BlockHash())
-
-	if simErr := api.simulateBlock(ctx, opts); simErr != nil {
+	reqErr, simErr := api.simulateBlock(ctx, opts)
+
+	if reqErr != nil || simErr != nil {
 		api.log.WithError(simErr).Error("block simulation failed in processOptimisticBlock, demoting builder")
 
 		// Demote the builder.
@@ -1130,11 +1135,6 @@
 		"timestampAfterDecode": decodeTime.UnixMilli(),
 	})
 
-	if msIntoSlot < 0 {
-		delayMillis := (msIntoSlot * -1) + int64(rand.Intn(50)) //nolint:gosec
-		time.Sleep(time.Duration(delayMillis) * time.Millisecond)
-	}
-
 	// Get the proposer pubkey based on the validator index from the payload
 	proposerPubkey, found := api.datastore.GetKnownValidatorPubkeyByIndex(payload.ProposerIndex())
 	if !found {
@@ -1206,10 +1206,6 @@
 		}
 	}
 
-<<<<<<< HEAD
-	log = log.WithField("timestampBeforePublishing", time.Now().UTC().UnixMilli())
-	// Publish the signed beacon block via beacon-node
-=======
 	// Now we know this relay also has the payload
 	log = log.WithField("timestampAfterLoadResponse", time.Now().UTC().UnixMilli())
 
@@ -1256,7 +1252,6 @@
 	}
 
 	// Introduce a random delay (disabled by default)
->>>>>>> 9338ce3d
 	if getPayloadPublishDelayMs > 0 {
 		delayMillis := rand.Intn(getPayloadPublishDelayMs) //nolint:gosec
 		time.Sleep(time.Duration(delayMillis) * time.Millisecond)
@@ -1280,17 +1275,6 @@
 		api.RespondError(w, http.StatusBadRequest, "failed to publish block")
 		return
 	}
-	log = log.WithField("timestampAfterPublishing", time.Now().UTC().UnixMilli())
-	log.Info("block published through beacon node")
-
-	// Remember that getPayload has already been called
-	go func() {
-		err := api.redis.SetStats(datastore.RedisStatsFieldSlotLastPayloadDelivered, payload.Slot())
-		if err != nil {
-			log.WithError(err).Error("failed to save delivered payload slot to redis")
-		}
-	}()
-
 	timeAfterPublish := time.Now().UTC().UnixMilli()
 	msNeededForPublishing := uint64(timeAfterPublish - timeBeforePublish)
 	log = log.WithField("timestampAfterPublishing", timeAfterPublish)
@@ -1614,23 +1598,14 @@
 		return
 	}
 
-<<<<<<< HEAD
-	var simErr error
-	var optimisticSubmission bool
-=======
-	var wasSimulated bool
+	var wasSimulated, optimisticSubmission bool
 	var requestErr, validationErr error
->>>>>>> 9338ce3d
 	var eligibleAt time.Time
 
 	// Save the builder submission to the database whenever this function ends
 	defer func() {
 		savePayloadToDatabase := !api.ffDisablePayloadDBStorage
-<<<<<<< HEAD
-		submissionEntry, err := api.db.SaveBuilderBlockSubmission(payload, simErr, receivedAt, eligibleAt, savePayloadToDatabase, pf, optimisticSubmission)
-=======
-		submissionEntry, err := api.db.SaveBuilderBlockSubmission(payload, requestErr, validationErr, receivedAt, eligibleAt, wasSimulated, savePayloadToDatabase)
->>>>>>> 9338ce3d
+		submissionEntry, err := api.db.SaveBuilderBlockSubmission(payload, requestErr, validationErr, receivedAt, eligibleAt, wasSimulated, savePayloadToDatabase, pf, optimisticSubmission)
 		if err != nil {
 			log.WithError(err).WithField("payload", payload).Error("saving builder block submission to database failed")
 			return
@@ -1678,7 +1653,6 @@
 	// Simulate the block submission and save to db
 	timeBeforeValidation := time.Now().UTC()
 	log = log.WithField("timestampBeforeValidation", timeBeforeValidation.UTC().UnixMilli())
-<<<<<<< HEAD
 
 	// With sufficient collateral, process the block optimistically.
 	if builderEntry.collateral.Cmp(payload.Value()) > 0 &&
@@ -1688,21 +1662,34 @@
 		go api.processOptimisticBlock(opts)
 	} else {
 		// Simulate block (synchronously).
-		simErr = api.simulateBlock(req.Context(), opts)
-		if simErr != nil {
-			log = log.WithField("simErr", simErr.Error())
-			log.WithError(simErr).WithFields(logrus.Fields{
-				"durationMs": time.Since(timeBeforeValidation).Milliseconds(),
-				"numWaiting": api.blockSimRateLimiter.currentCounter(),
-			}).Info("block validation failed")
-
-			if os.IsTimeout(simErr) {
+		reqErr, simErr := api.simulateBlock(req.Context(), opts)
+		validationDurationMs := time.Since(timeBeforeValidation).Milliseconds()
+		log = log.WithFields(logrus.Fields{
+			"timestampAfterValidation": time.Now().UTC().UnixMilli(),
+			"validationDurationMs":     validationDurationMs,
+		})
+		if reqErr != nil {
+			// Request error -- log and return error
+			log.WithFields(logrus.Fields{
+				"requestErr": reqErr.Error(),
+				"durationMs": validationDurationMs,
+			}).Info("block validation failed - request error")
+			if os.IsTimeout(reqErr) {
 				api.RespondError(w, http.StatusGatewayTimeout, "validation request timeout")
+			} else {
+				api.RespondError(w, http.StatusBadRequest, reqErr.Error())
+			}
+			return
+		} else {
+			wasSimulated = true
+			if simErr != nil {
+				log.WithFields(logrus.Fields{
+					"validationErr": simErr.Error(),
+					"durationMs":    validationDurationMs,
+				}).Info("block validation failed - validation error")
+				api.RespondError(w, http.StatusBadRequest, simErr.Error())
 				return
 			}
-
-			api.RespondError(w, http.StatusBadRequest, simErr.Error())
-			return
 		}
 	}
 
@@ -1712,48 +1699,8 @@
 
 	log = log.WithField("timestampAfterValidation", time.Now().UTC().UnixMilli())
 	log.WithFields(logrus.Fields{
-		"durationMs": time.Since(timeBeforeValidation).Milliseconds(),
-		"numWaiting": api.blockSimRateLimiter.currentCounter(),
+		"numWaiting": api.blockSimRateLimiter.CurrentCounter(),
 	}).Info("block validation successful")
-=======
-	validationRequestPayload := &common.BuilderBlockValidationRequest{
-		BuilderSubmitBlockRequest: *payload,
-		RegisteredGasLimit:        slotDuty.GasLimit,
-	}
-	requestErr, validationErr = api.blockSimRateLimiter.Send(req.Context(), validationRequestPayload, builderIsHighPrio)
-	validationDurationMs := time.Since(timeBeforeValidation).Milliseconds()
-	log = log.WithFields(logrus.Fields{
-		"timestampAfterValidation": time.Now().UTC().UnixMilli(),
-		"validationDurationMs":     validationDurationMs,
-	})
-
-	if requestErr != nil {
-		// Request error -- log and return error
-		log.WithFields(logrus.Fields{
-			"requestErr": requestErr.Error(),
-			"durationMs": validationDurationMs,
-		}).Info("block validation failed - request error")
-		if os.IsTimeout(requestErr) {
-			api.RespondError(w, http.StatusGatewayTimeout, "validation request timeout")
-		} else {
-			api.RespondError(w, http.StatusBadRequest, requestErr.Error())
-		}
-		return
-	} else {
-		wasSimulated = true
-		if validationErr != nil {
-			log.WithFields(logrus.Fields{
-				"validationErr": validationErr.Error(),
-				"durationMs":    validationDurationMs,
-			}).Info("block validation failed - validation error")
-			api.RespondError(w, http.StatusBadRequest, validationErr.Error())
-			return
-		}
-	}
-
-	// Log successful validation
-	log.WithField("durationMs", validationDurationMs).Info("block validation successful")
->>>>>>> 9338ce3d
 
 	// If cancellations are enabled, then abort now if this submission is not the latest one
 	if isCancellationEnabled {
