// Package api contains the API webserver for the proposer and block-builder APIs
package api

import (
	"bytes"
	"compress/gzip"
	"context"
	"database/sql"
	"encoding/json"
	"errors"
	"fmt"
	"io"
	"math/big"
	"math/rand"
	"net/http"
	_ "net/http/pprof"
	"os"
	"sort"
	"strconv"
	"strings"
	"sync"
	"time"

	"github.com/NYTimes/gziphandler"
	"github.com/attestantio/go-eth2-client/api/v1/capella"
	"github.com/attestantio/go-eth2-client/spec/phase0"
	"github.com/buger/jsonparser"
	"github.com/flashbots/go-boost-utils/bls"
	boostTypes "github.com/flashbots/go-boost-utils/types"
	"github.com/flashbots/go-utils/cli"
	"github.com/flashbots/go-utils/httplogger"
	"github.com/flashbots/mev-boost-relay/beaconclient"
	"github.com/flashbots/mev-boost-relay/common"
	"github.com/flashbots/mev-boost-relay/database"
	"github.com/flashbots/mev-boost-relay/datastore"
	"github.com/go-redis/redis/v9"
	"github.com/gorilla/mux"
	"github.com/sirupsen/logrus"
	uberatomic "go.uber.org/atomic"
)

const (
	ErrBlockAlreadyKnown  = "simulation failed: block already known"
	ErrBlockRequiresReorg = "simulation failed: block requires a reorg"
	ErrMissingTrieNode    = "missing trie node"
)

var (
	ErrMissingLogOpt              = errors.New("log parameter is nil")
	ErrMissingBeaconClientOpt     = errors.New("beacon-client is nil")
	ErrMissingDatastoreOpt        = errors.New("proposer datastore is nil")
	ErrRelayPubkeyMismatch        = errors.New("relay pubkey does not match existing one")
	ErrServerAlreadyStarted       = errors.New("server was already started")
	ErrBuilderAPIWithoutSecretKey = errors.New("cannot start builder API without secret key")
	ErrMismatchedForkVersions     = errors.New("can not find matching fork versions as retrieved from beacon node")
	ErrMissingForkVersions        = errors.New("invalid bellatrix/capella fork version from beacon node")
)

var (
	// Proposer API (builder-specs)
	pathStatus            = "/eth/v1/builder/status"
	pathRegisterValidator = "/eth/v1/builder/validators"
	pathGetHeader         = "/eth/v1/builder/header/{slot:[0-9]+}/{parent_hash:0x[a-fA-F0-9]+}/{pubkey:0x[a-fA-F0-9]+}"
	pathGetPayload        = "/eth/v1/builder/blinded_blocks"

	// Block builder API
	pathBuilderGetValidators = "/relay/v1/builder/validators"
	pathSubmitNewBlock       = "/relay/v1/builder/blocks"

	// Data API
	pathDataProposerPayloadDelivered = "/relay/v1/data/bidtraces/proposer_payload_delivered"
	pathDataBuilderBidsReceived      = "/relay/v1/data/bidtraces/builder_blocks_received"
	pathDataValidatorRegistration    = "/relay/v1/data/validator_registration"

	// Internal API
	pathInternalBuilderStatus     = "/internal/v1/builder/{pubkey:0x[a-fA-F0-9]+}"
	pathInternalBuilderCollateral = "/internal/v1/builder/collateral/{pubkey:0x[a-fA-F0-9]+}"

	// number of goroutines to save active validator
	numActiveValidatorProcessors = cli.GetEnvInt("NUM_ACTIVE_VALIDATOR_PROCESSORS", 10)
	numValidatorRegProcessors    = cli.GetEnvInt("NUM_VALIDATOR_REG_PROCESSORS", 10)
	timeoutGetPayloadRetryMs     = cli.GetEnvInt("GETPAYLOAD_RETRY_TIMEOUT_MS", 100)
<<<<<<< HEAD
	getPayloadResponseDelayMs    = cli.GetEnvInt("GETPAYLOAD_DELAY_MS", 1000)
=======
	getPayloadRequestCutoffMs    = cli.GetEnvInt("GETPAYLOAD_REQUEST_CUTOFF_MS", 4000)
	getPayloadPublishDelayMs     = cli.GetEnvInt("GETPAYLOAD_PUBLISH_DELAY_MS", 0)
	getPayloadResponseDelayMs    = cli.GetEnvInt("GETPAYLOAD_RESPONSE_DELAY_MS", 1000)
>>>>>>> 498d8823

	apiReadTimeoutMs       = cli.GetEnvInt("API_TIMEOUT_READ_MS", 1500)
	apiReadHeaderTimeoutMs = cli.GetEnvInt("API_TIMEOUT_READHEADER_MS", 600)
	apiWriteTimeoutMs      = cli.GetEnvInt("API_TIMEOUT_WRITE_MS", 10000)
	apiIdleTimeoutMs       = cli.GetEnvInt("API_TIMEOUT_IDLE_MS", 3000)
	apiMaxHeaderBytes      = cli.GetEnvInt("API_MAX_HEADER_BYTES", 60000)
)

// RelayAPIOpts contains the options for a relay
type RelayAPIOpts struct {
	Log *logrus.Entry

	ListenAddr  string
	BlockSimURL string

	BeaconClient beaconclient.IMultiBeaconClient
	Datastore    *datastore.Datastore
	Redis        *datastore.RedisCache
	Memcached    *datastore.Memcached
	DB           database.IDatabaseService

	SecretKey *bls.SecretKey // used to sign bids (getHeader responses)

	// Network specific variables
	EthNetDetails common.EthNetworkDetails

	// APIs to enable
	ProposerAPI     bool
	BlockBuilderAPI bool
	DataAPI         bool
	PprofAPI        bool
	InternalAPI     bool
}

type randaoHelper struct {
	slot       uint64
	prevRandao string
}

type withdrawalsHelper struct {
	slot uint64
	root phase0.Root
}

// Data needed to issue a block validation request.
type blockSimOptions struct {
	isHighPrio bool
	log        *logrus.Entry
	builder    *blockBuilderCacheEntry
	req        *BuilderBlockValidationRequest
}

type blockBuilderCacheEntry struct {
	status     common.BuilderStatus
	collateral *big.Int
}

// RelayAPI represents a single Relay instance
type RelayAPI struct {
	opts RelayAPIOpts
	log  *logrus.Entry

	blsSk     *bls.SecretKey
	publicKey *boostTypes.PublicKey

	srv        *http.Server
	srvStarted uberatomic.Bool

	beaconClient beaconclient.IMultiBeaconClient
	datastore    *datastore.Datastore
	redis        *datastore.RedisCache
	memcached    *datastore.Memcached
	db           database.IDatabaseService

	headSlot       uberatomic.Uint64
	genesisInfo    *beaconclient.GetGenesisResponse
	bellatrixEpoch uint64
	capellaEpoch   uint64

	proposerDutiesLock       sync.RWMutex
	proposerDutiesResponse   []boostTypes.BuilderGetValidatorsResponseEntry
	proposerDutiesMap        map[uint64]*boostTypes.RegisterValidatorRequestMessage
	proposerDutiesSlot       uint64
	isUpdatingProposerDuties uberatomic.Bool

	blockSimRateLimiter IBlockSimRateLimiter

	activeValidatorC chan boostTypes.PubkeyHex
	validatorRegC    chan boostTypes.SignedValidatorRegistration

	// used to wait on any active getPayload calls on shutdown
	getPayloadCallsInFlight sync.WaitGroup

	// Feature flags
	ffForceGetHeader204           bool
	ffDisableLowPrioBuilders      bool
	ffDisablePayloadDBStorage     bool // disable storing the execution payloads in the database
	ffDisableSSEPayloadAttributes bool // instead of SSE, fall back to previous polling withdrawals+prevRandao from our custom Prysm fork
	ffAllowMemcacheSavingFail     bool // don't fail when saving payloads to memcache doesn't succeed
	ffLogInvalidSignaturePayload  bool // log payload if getPayload signature validation fails

	latestParentBlockHash uberatomic.String // used to cache the latest parent block hash, to avoid repetitive similar SSE events

	expectedPrevRandao         randaoHelper
	expectedPrevRandaoLock     sync.RWMutex
	expectedPrevRandaoUpdating uint64

	expectedWithdrawalsRoot     withdrawalsHelper
	expectedWithdrawalsLock     sync.RWMutex
	expectedWithdrawalsUpdating uint64

	// The slot we are currently optimistically simulating.
	optimisticSlot uint64
	// The number of optimistic blocks being processed (only used for logging).
	optimisticBlocksInFlight uint64
	// Wait group used to monitor status of per-slot optimistic processing.
	optimisticBlocks sync.WaitGroup
	// Cache for builder statuses and collaterals.
	blockBuildersCache map[string]*blockBuilderCacheEntry
}

// NewRelayAPI creates a new service. if builders is nil, allow any builder
func NewRelayAPI(opts RelayAPIOpts) (api *RelayAPI, err error) {
	if opts.Log == nil {
		return nil, ErrMissingLogOpt
	}

	if opts.BeaconClient == nil {
		return nil, ErrMissingBeaconClientOpt
	}

	if opts.Datastore == nil {
		return nil, ErrMissingDatastoreOpt
	}

	// If block-builder API is enabled, then ensure secret key is all set
	var publicKey boostTypes.PublicKey
	if opts.BlockBuilderAPI {
		if opts.SecretKey == nil {
			return nil, ErrBuilderAPIWithoutSecretKey
		}

		// If using a secret key, ensure it's the correct one
		blsPubkey, err := bls.PublicKeyFromSecretKey(opts.SecretKey)
		if err != nil {
			return nil, err
		}
		publicKey, err = boostTypes.BlsPublicKeyToPublicKey(blsPubkey)
		if err != nil {
			return nil, err
		}
		opts.Log.Infof("Using BLS key: %s", publicKey.String())

		// ensure pubkey is same across all relay instances
		_pubkey, err := opts.Redis.GetRelayConfig(datastore.RedisConfigFieldPubkey)
		if err != nil {
			return nil, err
		} else if _pubkey == "" {
			err := opts.Redis.SetRelayConfig(datastore.RedisConfigFieldPubkey, publicKey.String())
			if err != nil {
				return nil, err
			}
		} else if _pubkey != publicKey.String() {
			return nil, fmt.Errorf("%w: new=%s old=%s", ErrRelayPubkeyMismatch, publicKey.String(), _pubkey)
		}
	}

	api = &RelayAPI{
		opts:                   opts,
		log:                    opts.Log,
		blsSk:                  opts.SecretKey,
		publicKey:              &publicKey,
		datastore:              opts.Datastore,
		beaconClient:           opts.BeaconClient,
		redis:                  opts.Redis,
		memcached:              opts.Memcached,
		db:                     opts.DB,
		proposerDutiesResponse: []boostTypes.BuilderGetValidatorsResponseEntry{},
		blockSimRateLimiter:    NewBlockSimulationRateLimiter(opts.BlockSimURL),

		activeValidatorC: make(chan boostTypes.PubkeyHex, 450_000),
		validatorRegC:    make(chan boostTypes.SignedValidatorRegistration, 450_000),
	}

	if os.Getenv("FORCE_GET_HEADER_204") == "1" {
		api.log.Warn("env: FORCE_GET_HEADER_204 - forcing getHeader to always return 204")
		api.ffForceGetHeader204 = true
	}

	if os.Getenv("DISABLE_LOWPRIO_BUILDERS") == "1" {
		api.log.Warn("env: DISABLE_LOWPRIO_BUILDERS - allowing only high-level builders")
		api.ffDisableLowPrioBuilders = true
	}

	if os.Getenv("DISABLE_PAYLOAD_DATABASE_STORAGE") == "1" {
		api.log.Warn("env: DISABLE_PAYLOAD_DATABASE_STORAGE - disabling storing payloads in the database")
		api.ffDisablePayloadDBStorage = true
	}

	if os.Getenv("DISABLE_SSE_PAYLOAD_ATTRIBUTES") == "1" {
		api.log.Warn("env: DISABLE_SSE_PAYLOAD_ATTRIBUTES - using previous polling logic for withdrawals and randao (requires custom Prysm fork)")
		api.ffDisableSSEPayloadAttributes = true
	}

	if os.Getenv("MEMCACHE_ALLOW_SAVING_FAIL") == "1" {
		api.log.Warn("env: MEMCACHE_ALLOW_SAVING_FAIL - continue block submission request even if saving to memcache fails")
		api.ffAllowMemcacheSavingFail = true
	}

	if os.Getenv("LOG_INVALID_GETPAYLOAD_SIGNATURE") == "1" {
		api.log.Warn("env: LOG_INVALID_GETPAYLOAD_SIGNATURE - getPayload payloads with invalid proposer signature will be logged")
		api.ffLogInvalidSignaturePayload = true
	}

	return api, nil
}

func (api *RelayAPI) getRouter() http.Handler {
	r := mux.NewRouter()

	r.HandleFunc("/", api.handleRoot).Methods(http.MethodGet)

	// Proposer API
	if api.opts.ProposerAPI {
		api.log.Info("proposer API enabled")
		r.HandleFunc(pathStatus, api.handleStatus).Methods(http.MethodGet)
		r.HandleFunc(pathRegisterValidator, api.handleRegisterValidator).Methods(http.MethodPost)
		r.HandleFunc(pathGetHeader, api.handleGetHeader).Methods(http.MethodGet)
		r.HandleFunc(pathGetPayload, api.handleGetPayload).Methods(http.MethodPost)
	}

	// Builder API
	if api.opts.BlockBuilderAPI {
		api.log.Info("block builder API enabled")
		r.HandleFunc(pathBuilderGetValidators, api.handleBuilderGetValidators).Methods(http.MethodGet)
		r.HandleFunc(pathSubmitNewBlock, api.handleSubmitNewBlock).Methods(http.MethodPost)
	}

	// Data API
	if api.opts.DataAPI {
		api.log.Info("data API enabled")
		r.HandleFunc(pathDataProposerPayloadDelivered, api.handleDataProposerPayloadDelivered).Methods(http.MethodGet)
		r.HandleFunc(pathDataBuilderBidsReceived, api.handleDataBuilderBidsReceived).Methods(http.MethodGet)
		r.HandleFunc(pathDataValidatorRegistration, api.handleDataValidatorRegistration).Methods(http.MethodGet)
	}

	// Pprof
	if api.opts.PprofAPI {
		api.log.Info("pprof API enabled")
		r.PathPrefix("/debug/pprof/").Handler(http.DefaultServeMux)
	}

	// /internal/...
	if api.opts.InternalAPI {
		api.log.Info("internal API enabled")
		r.HandleFunc(pathInternalBuilderStatus, api.handleInternalBuilderStatus).Methods(http.MethodGet, http.MethodPost, http.MethodPut)
		r.HandleFunc(pathInternalBuilderCollateral, api.handleInternalBuilderCollateral).Methods(http.MethodPost, http.MethodPut)
	}

	// r.Use(mux.CORSMethodMiddleware(r))
	loggedRouter := httplogger.LoggingMiddlewareLogrus(api.log, r)
	withGz := gziphandler.GzipHandler(loggedRouter)
	return withGz
}

func (api *RelayAPI) isCapella(slot uint64) bool {
	if api.capellaEpoch == 0 { // CL didn't yet have it
		return false
	}
	epoch := slot / uint64(common.SlotsPerEpoch)
	return epoch >= api.capellaEpoch
}

func (api *RelayAPI) isBellatrix(slot uint64) bool {
	return !api.isCapella(slot)
}

// StartServer starts the HTTP server for this instance
func (api *RelayAPI) StartServer() (err error) {
	if api.srvStarted.Swap(true) {
		return ErrServerAlreadyStarted
	}

	// Get best beacon-node status by head slot, process current slot and start slot updates
	bestSyncStatus, err := api.beaconClient.BestSyncStatus()
	if err != nil {
		return err
	}

<<<<<<< HEAD
	// Initialize block builder cache.
	api.blockBuildersCache = make(map[string]*blockBuilderCacheEntry)
=======
	// Helpers
	currentSlot := bestSyncStatus.HeadSlot
	currentEpoch := currentSlot / uint64(common.SlotsPerEpoch)
>>>>>>> 498d8823

	api.genesisInfo, err = api.beaconClient.GetGenesis()
	if err != nil {
		return err
	}
	api.log.Infof("genesis info: %d", api.genesisInfo.Data.GenesisTime)

	forkSchedule, err := api.beaconClient.GetForkSchedule()
	if err != nil {
		return err
	}

	// Parse forkSchedule
	for _, fork := range forkSchedule.Data {
		api.log.Infof("forkSchedule: version=%s / epoch=%d", fork.CurrentVersion, fork.Epoch)
		switch fork.CurrentVersion {
		case api.opts.EthNetDetails.BellatrixForkVersionHex:
			api.bellatrixEpoch = fork.Epoch
		case api.opts.EthNetDetails.CapellaForkVersionHex:
			api.capellaEpoch = fork.Epoch
		}
	}

<<<<<<< HEAD
	// Helpers
	currentSlot := bestSyncStatus.HeadSlot
	currentEpoch := currentSlot / uint64(common.SlotsPerEpoch)

=======
>>>>>>> 498d8823
	// Print fork version information
	if api.isCapella(currentSlot) {
		api.log.Infof("capella fork detected (currentEpoch: %d / bellatrixEpoch: %d / capellaEpoch: %d)", currentEpoch, api.bellatrixEpoch, api.capellaEpoch)
	} else if api.isBellatrix(currentSlot) {
		api.log.Infof("bellatrix fork detected (currentEpoch: %d / bellatrixEpoch: %d / capellaEpoch: %d)", currentEpoch, api.bellatrixEpoch, api.capellaEpoch)
		if api.capellaEpoch == 0 {
			api.log.Infof("no capella fork scheduled. update your beacon-node in time.")
		}
	} else {
		return ErrMismatchedForkVersions
	}

	// start things for the block-builder API
	if api.opts.BlockBuilderAPI {
		// Get current proposer duties blocking before starting, to have them ready
		api.updateProposerDuties(bestSyncStatus.HeadSlot)
	}

	// start things specific for the proposer API
	if api.opts.ProposerAPI {
		// Update list of known validators, and start refresh loop
		go api.startKnownValidatorUpdates()

		// Start the worker pool to process active validators
		api.log.Infof("starting %d active validator processors", numActiveValidatorProcessors)
		for i := 0; i < numActiveValidatorProcessors; i++ {
			go api.startActiveValidatorProcessor()
		}

		// Start the validator registration db-save processor
		api.log.Infof("starting %d validator registration processors", numValidatorRegProcessors)
		for i := 0; i < numValidatorRegProcessors; i++ {
			go api.startValidatorRegistrationDBProcessor()
		}
	}

	// Process current slot
	api.processNewSlot(bestSyncStatus.HeadSlot)

	// Start regular slot updates
	go func() {
		c := make(chan beaconclient.HeadEventData)
		api.beaconClient.SubscribeToHeadEvents(c)
		for {
			headEvent := <-c
			api.processNewSlot(headEvent.Slot)
		}
	}()

	// Start regular payload attributes updates only if builder-api is enabled
	// and if using see subscriptions instead of querying for payload attributes
	if api.opts.BlockBuilderAPI && !api.ffDisableSSEPayloadAttributes {
		go func() {
			c := make(chan beaconclient.PayloadAttributesEvent)
			api.beaconClient.SubscribeToPayloadAttributesEvents(c)
			for {
				payloadAttributes := <-c
				api.processPayloadAttributes(payloadAttributes)
			}
		}()
	}

	api.srv = &http.Server{
		Addr:    api.opts.ListenAddr,
		Handler: api.getRouter(),

		ReadTimeout:       time.Duration(apiReadTimeoutMs) * time.Millisecond,
		ReadHeaderTimeout: time.Duration(apiReadHeaderTimeoutMs) * time.Millisecond,
		WriteTimeout:      time.Duration(apiWriteTimeoutMs) * time.Millisecond,
		IdleTimeout:       time.Duration(apiIdleTimeoutMs) * time.Millisecond,
		MaxHeaderBytes:    apiMaxHeaderBytes,
	}

	err = api.srv.ListenAndServe()
	if errors.Is(err, http.ErrServerClosed) {
		return nil
	}
	return err
}

// StopServer disables sending any bids on getHeader calls, waits a few seconds to catch any remaining getPayload call, and then shuts down the webserver
func (api *RelayAPI) StopServer() (err error) {
	api.log.Info("Stopping server...")

	if api.opts.ProposerAPI {
		// stop sending bids
		api.ffForceGetHeader204 = true
		api.log.Info("Disabled sending bids, waiting a few seconds...")

		// wait a few seconds, for any pending getPayload call to complete
		time.Sleep(5 * time.Second)

		// wait for any active getPayload call to finish
		api.getPayloadCallsInFlight.Wait()
	}

	// shutdown
	return api.srv.Shutdown(context.Background())
}

// startActiveValidatorProcessor keeps listening on the channel and saving active validators to redis
func (api *RelayAPI) startActiveValidatorProcessor() {
	for pubkey := range api.activeValidatorC {
		err := api.redis.SetActiveValidator(pubkey)
		if err != nil {
			api.log.WithError(err).Infof("error setting active validator")
		}
	}
}

// startActiveValidatorProcessor keeps listening on the channel and saving active validators to redis
func (api *RelayAPI) startValidatorRegistrationDBProcessor() {
	for valReg := range api.validatorRegC {
		err := api.datastore.SaveValidatorRegistration(valReg)
		if err != nil {
			api.log.WithError(err).WithFields(logrus.Fields{
				"reg_pubkey":       valReg.Message.Pubkey,
				"reg_feeRecipient": valReg.Message.FeeRecipient,
				"reg_gasLimit":     valReg.Message.GasLimit,
				"reg_timestamp":    valReg.Message.Timestamp,
			}).Error("error saving validator registration")
		}
	}
}

<<<<<<< HEAD
// simulateBlock sends a request for a block simulation to blockSimRateLimiter.
func (api *RelayAPI) simulateBlock(ctx context.Context, opts blockSimOptions) error {
	t := time.Now()
	simErr := api.blockSimRateLimiter.send(ctx, opts.req, opts.isHighPrio)
	log := opts.log.WithFields(logrus.Fields{
		"duration":   time.Since(t).Seconds(),
		"numWaiting": api.blockSimRateLimiter.currentCounter(),
	})
	if simErr != nil &&
		simErr.Error() != ErrBlockAlreadyKnown &&
		simErr.Error() != ErrBlockRequiresReorg &&
		!strings.Contains(simErr.Error(), ErrMissingTrieNode) {
		// Mark builder as non-optimistic.
		opts.builder.status.IsOptimistic = false
		log.WithError(simErr).Error("block validation failed")
		return simErr
	}
	log.Info("block validation successful")
	return nil
}

func (api *RelayAPI) demoteBuilder(pubkey string, req *common.BuilderSubmitBlockRequest, simError error) {
	builderEntry, ok := api.blockBuildersCache[pubkey]
	if !ok {
		api.log.Warnf("builder %v not in the builder cache", pubkey)
		builderEntry = &blockBuilderCacheEntry{}
	}
	newStatus := common.BuilderStatus{
		IsHighPrio:    builderEntry.status.IsHighPrio,
		IsBlacklisted: builderEntry.status.IsBlacklisted,
		IsOptimistic:  false,
	}
	api.log.Infof("demoted builder, new status: %v", newStatus)
	if err := api.db.SetBlockBuilderStatus(pubkey, newStatus); err != nil {
		api.log.Error(fmt.Errorf("error setting builder: %v status: %v", pubkey, err))
	}
	// Write to demotions table.
	api.log.WithFields(logrus.Fields{"builder_pubkey": pubkey}).Info("demoting builder")
	if err := api.db.InsertBuilderDemotion(req, simError); err != nil {
		api.log.WithError(err).WithFields(logrus.Fields{
			"errorWritingDemotionToDB": true,
			"bidTrace":                 req.Message,
			"simError":                 simError,
		}).Error("failed to save demotion to database")
	}
}

// processOptimisticBlock is called on a new goroutine when a optimistic block
// needs to be simulated.
func (api *RelayAPI) processOptimisticBlock(opts blockSimOptions) {
	api.optimisticBlocksInFlight += 1
	defer func() { api.optimisticBlocksInFlight -= 1 }()
	api.optimisticBlocks.Add(1)
	defer api.optimisticBlocks.Done()

	ctx := context.Background()
	builderPubkey := opts.req.BuilderPubkey().String()
	opts.log.WithFields(logrus.Fields{
		"builderPubkey": builderPubkey,
		// NOTE: this value is just an estimate because many goroutines could be
		// updating api.optimisticBlocksInFlight concurrently. Since we just use
		// it for logging, it is not atomic to avoid the performance impact.
		"optBlocksInFlight": api.optimisticBlocksInFlight,
	}).Infof("simulating optimistic block with hash: %v", opts.req.BuilderSubmitBlockRequest.BlockHash())

	if simErr := api.simulateBlock(ctx, opts); simErr != nil {
		api.log.WithError(simErr).Error("block simulation failed in processOptimisticBlock, demoting builder")

		// Demote the builder.
		api.demoteBuilder(builderPubkey, &opts.req.BuilderSubmitBlockRequest, simErr)
	}
=======
func (api *RelayAPI) processPayloadAttributes(payloadAttributes beaconclient.PayloadAttributesEvent) {
	apiHeadSlot := api.headSlot.Load()
	proposalSlot := payloadAttributes.Data.ProposalSlot

	// require proposal slot in the future
	if proposalSlot <= apiHeadSlot {
		return
	}
	log := api.log.WithFields(logrus.Fields{
		"headSlot":     apiHeadSlot,
		"proposalSlot": proposalSlot,
	})

	// discard repetitive payload attributes (we receive them once from each beacon node)
	latestParentBlockHash := api.latestParentBlockHash.Load()
	if latestParentBlockHash == payloadAttributes.Data.ParentBlockHash {
		return
	}
	api.latestParentBlockHash.Store(payloadAttributes.Data.ParentBlockHash)
	log = log.WithField("parentBlockHash", payloadAttributes.Data.ParentBlockHash)

	log.Info("updating payload attributes")
	api.expectedPrevRandaoLock.Lock()
	prevRandao := payloadAttributes.Data.PayloadAttributes.PrevRandao
	api.expectedPrevRandao = randaoHelper{
		slot:       proposalSlot,
		prevRandao: prevRandao,
	}
	api.expectedPrevRandaoLock.Unlock()
	log.Infof("updated expected prev_randao to %s", prevRandao)

	// Update withdrawals (in Capella only)
	if api.isBellatrix(proposalSlot) {
		return
	}
	log.Info("updating expected withdrawals")
	withdrawalsRoot, err := ComputeWithdrawalsRoot(payloadAttributes.Data.PayloadAttributes.Withdrawals)
	if err != nil {
		log.WithError(err).Error("error computing withdrawals root")
		return
	}
	api.expectedWithdrawalsLock.Lock()
	api.expectedWithdrawalsRoot = withdrawalsHelper{
		slot: proposalSlot,
		root: withdrawalsRoot,
	}
	api.expectedWithdrawalsLock.Unlock()
	log.Infof("updated expected withdrawals root to %s", withdrawalsRoot)
>>>>>>> 498d8823
}

func (api *RelayAPI) processNewSlot(headSlot uint64) {
	prevHeadSlot := api.headSlot.Load()
	if headSlot <= prevHeadSlot {
		return
	}

	// If there's gaps between previous and new headslot, print the missed slots
	if prevHeadSlot > 0 {
		for s := prevHeadSlot + 1; s < headSlot; s++ {
			api.log.WithField("missedSlot", s).Warnf("missed slot: %d", s)
		}
	}

	// store the head slot
	api.headSlot.Store(headSlot)

	// only for builder-api
	if api.opts.BlockBuilderAPI {
		// if not subscribed to payload attributes via sse, query beacon node endpoints
		if api.ffDisableSSEPayloadAttributes {
			// query the expected prev_randao field
			go api.updatedExpectedRandao(headSlot)

			// query expected withdrawals root
			go api.updatedExpectedWithdrawals(headSlot)
		}

		// update proposer duties in the background
		go api.updateProposerDuties(headSlot)

		// update the optimistic slot
		go api.updateOptimisticSlot(headSlot)
	}

	// log
	epoch := headSlot / uint64(common.SlotsPerEpoch)
	api.log.WithFields(logrus.Fields{
		"epoch":              epoch,
		"slotHead":           headSlot,
		"slotStartNextEpoch": (epoch + 1) * uint64(common.SlotsPerEpoch),
	}).Infof("updated headSlot to %d", headSlot)

	if api.isBellatrix(prevHeadSlot) && api.isCapella(headSlot) {
		api.log.Info("====================== NOW ON CAPELLA ======================")
	}
}

func (api *RelayAPI) updateProposerDuties(headSlot uint64) {
	// Ensure only one updating is running at a time
	if api.isUpdatingProposerDuties.Swap(true) {
		return
	}
	defer api.isUpdatingProposerDuties.Store(false)

	// Update once every 8 slots (or more, if a slot was missed)
	if headSlot%8 != 0 && headSlot-api.proposerDutiesSlot < 8 {
		return
	}

	// Get duties from mem
	duties, err := api.redis.GetProposerDuties()
	dutiesMap := make(map[uint64]*boostTypes.RegisterValidatorRequestMessage)
	for _, duty := range duties {
		dutiesMap[duty.Slot] = duty.Entry.Message
	}

	if err == nil {
		api.proposerDutiesLock.Lock()
		api.proposerDutiesResponse = duties
		api.proposerDutiesMap = dutiesMap
		api.proposerDutiesSlot = headSlot
		api.proposerDutiesLock.Unlock()

		// pretty-print
		_duties := make([]string, len(duties))
		for i, duty := range duties {
			_duties[i] = fmt.Sprint(duty.Slot)
		}
		sort.Strings(_duties)
		api.log.Infof("proposer duties updated: %s", strings.Join(_duties, ", "))
	} else {
		api.log.WithError(err).Error("failed to update proposer duties")
	}
}

func (api *RelayAPI) updateOptimisticSlot(headSlot uint64) {
	// Wait until there are no optimistic blocks being processed. Then we can
	// safely update the slot.
	api.optimisticBlocks.Wait()
	api.optimisticSlot = headSlot + 1

	builders, err := api.db.GetBlockBuilders()
	if err != nil {
		api.log.WithError(err).Error("unable to read block builders from db, not updating builder cache")
		return
	}
	for _, v := range builders {
		collStr := v.Collateral

		// Try to parse builder collateral string to big int.
		var builderCollateral big.Int
		err = builderCollateral.UnmarshalText([]byte(collStr))
		if err != nil {
			api.log.WithError(err).Error("could not parse builder collateral string")
			builderCollateral.SetInt64(0)
		}
		api.blockBuildersCache[v.BuilderPubkey] = &blockBuilderCacheEntry{
			status: common.BuilderStatus{
				IsHighPrio:    v.IsHighPrio,
				IsBlacklisted: v.IsBlacklisted,
				IsOptimistic:  v.IsOptimistic,
			},
			collateral: &builderCollateral,
		}
	}
}

func (api *RelayAPI) startKnownValidatorUpdates() {
	for {
		// Refresh known validators
		cnt, err := api.datastore.RefreshKnownValidators()
		if err != nil {
			api.log.WithError(err).Error("error getting known validators")
		} else {
			api.log.WithField("cnt", cnt).Info("updated known validators")
		}

		// Wait for one epoch (at the beginning, because initially the validators have already been queried)
		time.Sleep(common.DurationPerEpoch / 2)
	}
}

func (api *RelayAPI) RespondError(w http.ResponseWriter, code int, message string) {
	w.Header().Set("Content-Type", "application/json")
	w.WriteHeader(code)
	resp := HTTPErrorResp{code, message}
	if err := json.NewEncoder(w).Encode(resp); err != nil {
		api.log.WithField("response", resp).WithError(err).Error("Couldn't write error response")
		http.Error(w, "", http.StatusInternalServerError)
	}
}

func (api *RelayAPI) RespondOK(w http.ResponseWriter, response any) {
	w.Header().Set("Content-Type", "application/json")
	w.WriteHeader(http.StatusOK)
	if err := json.NewEncoder(w).Encode(response); err != nil {
		api.log.WithField("response", response).WithError(err).Error("Couldn't write OK response")
		http.Error(w, "", http.StatusInternalServerError)
	}
}

func (api *RelayAPI) handleStatus(w http.ResponseWriter, req *http.Request) {
	w.WriteHeader(http.StatusOK)
}

// ---------------
//  PROPOSER APIS
// ---------------

func (api *RelayAPI) handleRoot(w http.ResponseWriter, req *http.Request) {
	w.WriteHeader(http.StatusOK)
	fmt.Fprintf(w, "MEV-Boost Relay API")
}

func (api *RelayAPI) handleRegisterValidator(w http.ResponseWriter, req *http.Request) {
	ua := req.UserAgent()
	log := api.log.WithFields(logrus.Fields{
		"method":    "registerValidator",
		"ua":        ua,
		"mevBoostV": common.GetMevBoostVersionFromUserAgent(ua),
	})

	start := time.Now()
	registrationTimeUpperBound := start.Add(10 * time.Second)

	numRegTotal := 0
	numRegProcessed := 0
	numRegActive := 0
	numRegNew := 0
	processingStoppedByError := false

	respondError := func(code int, msg string) {
		processingStoppedByError = true
		log.Warnf("error: %s", msg)
		api.RespondError(w, code, msg)
	}

	if req.ContentLength == 0 {
		respondError(http.StatusBadRequest, "empty request")
		return
	}

	body, err := io.ReadAll(req.Body)
	if err != nil {
		log.WithError(err).WithField("contentLength", req.ContentLength).Warn("failed to read request body")
		api.RespondError(w, http.StatusBadRequest, "failed to read request body")
		return
	}
	req.Body.Close()

	parseRegistration := func(value []byte) (pkHex boostTypes.PubkeyHex, timestampInt int64, err error) {
		pubkey, err := jsonparser.GetUnsafeString(value, "message", "pubkey")
		if err != nil {
			return pkHex, timestampInt, fmt.Errorf("registration message error (pubkey): %w", err)
		}

		timestamp, err := jsonparser.GetUnsafeString(value, "message", "timestamp")
		if err != nil {
			return pkHex, timestampInt, fmt.Errorf("registration message error (timestamp): %w", err)
		}

		timestampInt, err = strconv.ParseInt(timestamp, 10, 64)
		if err != nil {
			return pkHex, timestampInt, fmt.Errorf("invalid timestamp: %w", err)
		}

		return boostTypes.PubkeyHex(pubkey), timestampInt, nil
	}

	// Iterate over the registrations
	_, err = jsonparser.ArrayEach(body, func(value []byte, dataType jsonparser.ValueType, offset int, _err error) {
		numRegTotal += 1
		if processingStoppedByError {
			return
		}
		numRegProcessed += 1

		// Extract immediately necessary registration fields
		pkHex, timestampInt, err := parseRegistration(value)
		if err != nil {
			respondError(http.StatusBadRequest, err.Error())
			return
		}

		// Add validator pubkey to logs
		regLog := api.log.WithField("pubkey", pkHex.String())

		// Ensure registration is not too far in the future
		registrationTime := time.Unix(timestampInt, 0)
		if registrationTime.After(registrationTimeUpperBound) {
			respondError(http.StatusBadRequest, "timestamp too far in the future")
			return
		}

		// Check if a real validator
		isKnownValidator := api.datastore.IsKnownValidator(pkHex)
		if !isKnownValidator {
			respondError(http.StatusBadRequest, fmt.Sprintf("not a known validator: %s", pkHex.String()))
			return
		}

		// Track active validators here
		numRegActive += 1
		select {
		case api.activeValidatorC <- pkHex:
		default:
			regLog.Error("active validator channel full")
		}

		// Check for a previous registration timestamp
		prevTimestamp, err := api.redis.GetValidatorRegistrationTimestamp(pkHex)
		if err != nil {
			regLog.WithError(err).Error("error getting last registration timestamp")
		} else if prevTimestamp >= uint64(timestampInt) {
			// abort if the current registration timestamp is older or equal to the last known one
			return
		}

		// Now we have a new registration to process
		numRegNew += 1

		// JSON-decode the registration now (needed for signature verification)
		signedValidatorRegistration := new(boostTypes.SignedValidatorRegistration)
		err = json.Unmarshal(value, signedValidatorRegistration)
		if err != nil {
			regLog.WithError(err).Error("error unmarshalling signed validator registration")
			respondError(http.StatusBadRequest, fmt.Sprintf("error unmarshalling signed validator registration: %s", err.Error()))
			return
		}

		// Verify the signature
		ok, err := boostTypes.VerifySignature(signedValidatorRegistration.Message, api.opts.EthNetDetails.DomainBuilder, signedValidatorRegistration.Message.Pubkey[:], signedValidatorRegistration.Signature[:])
		if err != nil {
			regLog.WithError(err).Error("error verifying registerValidator signature")
			respondError(http.StatusBadRequest, fmt.Sprintf("error verifying registerValidator signature: %s", err.Error()))
			return
		} else if !ok {
			api.RespondError(w, http.StatusBadRequest, fmt.Sprintf("failed to verify validator signature for %s", signedValidatorRegistration.Message.Pubkey.String()))
			return
		}

		// Save to database
		select {
		case api.validatorRegC <- *signedValidatorRegistration:
		default:
			regLog.Error("validator registration channel full")
		}
	})

	if err != nil {
		respondError(http.StatusBadRequest, "error in traversing json")
		return
	}

	log = log.WithFields(logrus.Fields{
		"timeNeededSec":             time.Since(start).Seconds(),
		"numRegistrations":          numRegTotal,
		"numRegistrationsActive":    numRegActive,
		"numRegistrationsProcessed": numRegProcessed,
		"numRegistrationsNew":       numRegNew,
		"processingStoppedByError":  processingStoppedByError,
	})
	log.Info("validator registrations call processed")
	w.WriteHeader(http.StatusOK)
}

func (api *RelayAPI) handleGetHeader(w http.ResponseWriter, req *http.Request) {
	vars := mux.Vars(req)
	slotStr := vars["slot"]
	parentHashHex := vars["parent_hash"]
	proposerPubkeyHex := vars["pubkey"]
	ua := req.UserAgent()
	headSlot := api.headSlot.Load()

	slot, err := strconv.ParseUint(slotStr, 10, 64)
	if err != nil {
		api.RespondError(w, http.StatusBadRequest, common.ErrInvalidSlot.Error())
		return
	}

	requestTime := time.Now().UTC()
	slotStartTimestamp := api.genesisInfo.Data.GenesisTime + (slot * 12)
	msIntoSlot := uint64(requestTime.UnixMilli()) - (slotStartTimestamp * 1000)

	log := api.log.WithFields(logrus.Fields{
		"method":           "getHeader",
		"headSlot":         headSlot,
		"slot":             slotStr,
		"parentHash":       parentHashHex,
		"pubkey":           proposerPubkeyHex,
		"ua":               ua,
		"mevBoostV":        common.GetMevBoostVersionFromUserAgent(ua),
		"requestTimestamp": requestTime.Unix(),
		"slotStartSec":     slotStartTimestamp,
		"msIntoSlot":       msIntoSlot,
	})

	if len(proposerPubkeyHex) != 98 {
		api.RespondError(w, http.StatusBadRequest, common.ErrInvalidPubkey.Error())
		return
	}

	if len(parentHashHex) != 66 {
		api.RespondError(w, http.StatusBadRequest, common.ErrInvalidHash.Error())
		return
	}

	if slot < headSlot {
		api.RespondError(w, http.StatusBadRequest, "slot is too old")
		return
	}

	if slot > headSlot+1 {
		api.RespondError(w, http.StatusBadRequest, "slot is too far into the future")
		return
	}

	log.Debug("getHeader request received")

	if api.ffForceGetHeader204 {
		log.Info("forced getHeader 204 response")
		w.WriteHeader(http.StatusNoContent)
		return
	}

	// Only allow requests for the current slot until a certain cutoff time
	if getPayloadRequestCutoffMs > 0 && msIntoSlot > 0 && msIntoSlot > uint64(getPayloadRequestCutoffMs) {
		log.Info("getHeader sent too late")
		api.RespondError(w, http.StatusBadRequest, fmt.Sprintf("sent too late - %d ms into slot", msIntoSlot))
		return
	}

	bid, err := api.redis.GetBestBid(slot, parentHashHex, proposerPubkeyHex)
	if err != nil {
		log.WithError(err).Error("could not get bid")
		api.RespondError(w, http.StatusBadRequest, err.Error())
		return
	}

	if bid.Empty() {
		w.WriteHeader(http.StatusNoContent)
		return
	}

	// Error on bid without value
	if bid.Value().Cmp(big.NewInt(0)) == 0 {
		w.WriteHeader(http.StatusNoContent)
		return
	}

	log.WithFields(logrus.Fields{
		"value":     bid.Value().String(),
		"blockHash": bid.BlockHash().String(),
	}).Info("bid delivered")
	api.RespondOK(w, bid)
}

func (api *RelayAPI) handleGetPayload(w http.ResponseWriter, req *http.Request) {
	signedAt := time.Now().UTC()
	api.getPayloadCallsInFlight.Add(1)
	defer api.getPayloadCallsInFlight.Done()

	ua := req.UserAgent()
	headSlot := api.headSlot.Load()
	log := api.log.WithFields(logrus.Fields{
		"method":                "getPayload",
		"ua":                    ua,
		"mevBoostV":             common.GetMevBoostVersionFromUserAgent(ua),
		"contentLength":         req.ContentLength,
		"headSlot":              headSlot,
		"idArg":                 req.URL.Query().Get("id"),
		"timestampRequestStart": time.Now().UTC().UnixMilli(),
	})

	// Read the body first, so we can decode it later
	body, err := io.ReadAll(req.Body)
	if err != nil {
		if strings.Contains(err.Error(), "i/o timeout") {
			log.WithError(err).Error("getPayload request failed to decode (i/o timeout)")
			api.RespondError(w, http.StatusInternalServerError, err.Error())
			return
		}

		log.WithError(err).Error("could not read body of request from the beacon node")
		api.RespondError(w, http.StatusBadRequest, err.Error())
		return
	}

	// Decode payload
	payload := new(common.SignedBlindedBeaconBlock)
	if api.isCapella(headSlot + 1) {
		payload.Capella = new(capella.SignedBlindedBeaconBlock)
		if err := json.NewDecoder(bytes.NewReader(body)).Decode(payload.Capella); err != nil {
			log.WithError(err).Warn("failed to decode capella getPayload request")
			api.RespondError(w, http.StatusBadRequest, "failed to decode capella payload")
			return
		}
	} else {
		payload.Bellatrix = new(boostTypes.SignedBlindedBeaconBlock)
		if err := json.NewDecoder(bytes.NewReader(body)).Decode(payload.Bellatrix); err != nil {
			log.WithError(err).Warn("failed to decode bellatrix getPayload request")
			api.RespondError(w, http.StatusBadRequest, "failed to decode bellatrix payload")
			return
		}
	}

	// Take time after the decoding, and add to logging
	requestTime := time.Now().UTC()
	slotStartTimestamp := api.genesisInfo.Data.GenesisTime + (payload.Slot() * 12)
	msIntoSlot := uint64(requestTime.UnixMilli()) - (slotStartTimestamp * 1000)
	log = log.WithFields(logrus.Fields{
		"slot":                 payload.Slot(),
		"blockHash":            payload.BlockHash(),
		"slotStartSec":         slotStartTimestamp,
		"msIntoSlot":           msIntoSlot,
		"timestampAfterDecode": requestTime.UnixMilli(),
	})

	// Get the proposer pubkey based on the validator index from the payload
	proposerPubkey, found := api.datastore.GetKnownValidatorPubkeyByIndex(payload.ProposerIndex())
	if !found {
		log.Errorf("could not find proposer pubkey for index %d", payload.ProposerIndex())
		api.RespondError(w, http.StatusBadRequest, "could not match proposer index to pubkey")
		return
	}

	// Add proposer pubkey to logs
	log = log.WithField("proposerPubkey", proposerPubkey)

	// Create a BLS pubkey from the hex pubkey
	pk, err := boostTypes.HexToPubkey(proposerPubkey.String())
	if err != nil {
		log.WithError(err).Warn("could not convert pubkey to types.PublicKey")
		api.RespondError(w, http.StatusBadRequest, "could not convert pubkey to types.PublicKey")
		return
	}

	// Validate proposer signature (first attempt verifying the Capella signature)
	if api.isCapella(headSlot + 1) {
		ok, err := boostTypes.VerifySignature(payload.Message(), api.opts.EthNetDetails.DomainBeaconProposerCapella, pk[:], payload.Signature())
		if !ok || err != nil {
			if api.ffLogInvalidSignaturePayload {
				txt, _ := json.Marshal(payload) //nolint:errchkjson
				fmt.Println("payload_invalid_sig_capella: ", string(txt), "pubkey:", proposerPubkey.String())
			}
			log.WithError(err).Warn("could not verify capella payload signature")
			api.RespondError(w, http.StatusBadRequest, "could not verify payload signature")
			return
		}
	} else {
		// Fall-back to verifying the bellatrix signature
		ok, err := boostTypes.VerifySignature(payload.Message(), api.opts.EthNetDetails.DomainBeaconProposerBellatrix, pk[:], payload.Signature())
		if !ok || err != nil {
			if api.ffLogInvalidSignaturePayload {
				txt, _ := json.Marshal(payload) //nolint:errchkjson
				fmt.Println("payload_invalid_sig_bellatrix: ", string(txt), "pubkey:", proposerPubkey.String())
			}
			log.WithError(err).Warn("could not verify bellatrix payload signature")
			api.RespondError(w, http.StatusBadRequest, "could not verify payload signature")
			return
		}
	}

	// Log about received payload (with a valid proposer signature)
	log = log.WithField("timestampAfterSignatureVerify", time.Now().UTC().UnixMilli())
	log.Info("getPayload request received")

	// Only allow getPayload requests for the current slot until a certain cutoff time
	if getPayloadRequestCutoffMs > 0 && msIntoSlot > 0 && msIntoSlot > uint64(getPayloadRequestCutoffMs) {
		log.Warn("getPayload sent too late")
		api.RespondError(w, http.StatusBadRequest, fmt.Sprintf("sent too late - %d ms into slot", msIntoSlot))
		return
	}

	// Check if validator is blocked.
	// TODO: periodic get all blocked validators and store in memory (in bg goroutine)
	// blocked, err := api.db.IsValidatorBlocked(pk.String())
	// if err != nil {
	// 	log.WithError(err).Error("unable to get validator blocked status")
	// } else if blocked {
	// 	log.Warn("validator is blocked")
	// 	api.RespondError(w, http.StatusBadRequest, "validator is blocked")
	// 	return
	// }
	// log = log.WithField("timestampAfterBlockCheck", time.Now().UTC().UnixMilli())

	// Check whether getPayload has already been called
	slotLastPayloadDelivered, err := api.redis.GetStatsUint64(datastore.RedisStatsFieldSlotLastPayloadDelivered)
	if err != nil && !errors.Is(err, redis.Nil) {
		log.WithError(err).Error("failed to get delivered payload slot from redis")
	} else if payload.Slot() <= slotLastPayloadDelivered {
		log.Warn("getPayload was already called for this slot")
		api.RespondError(w, http.StatusBadRequest, "payload for this slot was already delivered")
		return
	}

	log = log.WithField("timestampAfterAlreadyDelivered", time.Now().UTC().UnixMilli())

	// Get the response - from Redis, Memcache or DB
	// note that recent mev-boost versions only send getPayload to relays that provided the bid
	getPayloadResp, err := api.datastore.GetGetPayloadResponse(payload.Slot(), proposerPubkey.String(), payload.BlockHash())
	if err != nil || getPayloadResp == nil {
		log.WithError(err).Warn("failed getting execution payload (1/2)")
		time.Sleep(time.Duration(timeoutGetPayloadRetryMs) * time.Millisecond)

		// Try again
		getPayloadResp, err = api.datastore.GetGetPayloadResponse(payload.Slot(), proposerPubkey.String(), payload.BlockHash())
		if err != nil {
			log.WithError(err).Error("failed getting execution payload (2/2) - due to error")
			api.RespondError(w, http.StatusBadRequest, err.Error())
			return
		} else if getPayloadResp == nil {
			log.Warn("failed getting execution payload (2/2)")
			api.RespondError(w, http.StatusBadRequest, "no execution payload for this request")
			return
		}
	}

<<<<<<< HEAD
	// Publish the signed beacon block via beacon-node
=======
	if getPayloadPublishDelayMs > 0 {
		// Random delay before publishing (0-500ms)
		delayMillis := rand.Intn(getPayloadPublishDelayMs) //nolint:gosec
		time.Sleep(time.Duration(delayMillis) * time.Millisecond)
	}

	// Check that ExecutionPayloadHeader fields (sent by the proposer) match our known ExecutionPayload
	err = EqExecutionPayloadToHeader(payload, getPayloadResp)
	if err != nil {
		log.WithError(err).Warn("ExecutionPayloadHeader not matching known ExecutionPayload")
		api.RespondError(w, http.StatusBadRequest, "invalid execution payload header")
		return
	}

	// Publish the signed beacon block via beacon-node
	timeBeforePublish := time.Now().UTC().UnixMilli()
	log = log.WithField("timestampBeforePublishing", timeBeforePublish)
>>>>>>> 498d8823
	signedBeaconBlock := SignedBlindedBeaconBlockToBeaconBlock(payload, getPayloadResp)
	code, err := api.beaconClient.PublishBlock(signedBeaconBlock) // errors are logged inside
	if err != nil {
		log.WithError(err).WithField("code", code).Error("failed to publish block")
		api.RespondError(w, http.StatusBadRequest, "failed to publish block")
		return
	}
<<<<<<< HEAD
=======
	timeAfterPublish := time.Now().UTC().UnixMilli()
	log = log.WithField("timestampAfterPublishing", timeAfterPublish)
	log.WithField("msNeededForPublishing", timeAfterPublish-timeBeforePublish).Info("block published through beacon node")

	// Remember that getPayload has already been called
	go func() {
		err := api.redis.SetStats(datastore.RedisStatsFieldSlotLastPayloadDelivered, payload.Slot())
		if err != nil {
			log.WithError(err).Error("failed to save delivered payload slot to redis")
		}
	}()
>>>>>>> 498d8823

	// give the beacon network some time to propagate the block
	time.Sleep(time.Duration(getPayloadResponseDelayMs) * time.Millisecond)

<<<<<<< HEAD
=======
	// respond to the HTTP request
>>>>>>> 498d8823
	api.RespondOK(w, getPayloadResp)
	log = log.WithFields(logrus.Fields{
		"numTx":       getPayloadResp.NumTx(),
		"blockNumber": payload.BlockNumber(),
	})
	log.Info("execution payload delivered")

	// Save information about delivered payload
	go func() {
		bidTrace, err := api.redis.GetBidTrace(payload.Slot(), proposerPubkey.String(), payload.BlockHash())
		if err != nil {
			log.WithError(err).Error("failed to get bidTrace for delivered payload from redis")
		}

<<<<<<< HEAD
		err = api.db.SaveDeliveredPayload(bidTrace, payload, signedAt)
=======
		err = api.db.SaveDeliveredPayload(bidTrace, payload, requestTime)
>>>>>>> 498d8823
		if err != nil {
			log.WithError(err).WithFields(logrus.Fields{
				"bidTrace": bidTrace,
				"payload":  payload,
			}).Error("failed to save delivered payload")
		}

		// Increment builder stats
		err = api.db.IncBlockBuilderStatsAfterGetPayload(bidTrace.BuilderPubkey.String())
		if err != nil {
			log.WithError(err).Error("failed to increment builder-stats after getPayload")
		}
<<<<<<< HEAD

		// Wait until optimistic blocks are complete.
		api.optimisticBlocks.Wait()

		// Check if there is a demotion for the winning block.
		_, err = api.db.GetBuilderDemotion(bidTrace)
		// If demotion not found, we are done!
		if errors.Is(err, sql.ErrNoRows) {
			log.Info("no demotion in getPayload, successful block proposal")
			return
		}
		if err != nil {
			log.WithError(err).Error("failed to read demotion table in getPayload")
			return
		}
		// Demotion found, update the demotion table with refund data.
		builderPubkey := bidTrace.BuilderPubkey.String()
		log = log.WithFields(logrus.Fields{
			"builderPubkey": builderPubkey,
			"slot":          bidTrace.Slot,
			"blockHash":     bidTrace.BlockHash,
		})
		log.Error("demotion found in getPayload, inserting refund justification")

		// Prepare refund data.
		signedBeaconBlock := SignedBlindedBeaconBlockToBeaconBlock(payload, getPayloadResp)

		// Get registration entry from the DB.
		registrationEntry, err := api.db.GetValidatorRegistration(proposerPubkey.String())
		if err != nil {
			if errors.Is(err, sql.ErrNoRows) {
				log.WithError(err).Error("no registration found for validator " + proposerPubkey.String())
			} else {
				log.WithError(err).Error("error reading validator registration")
			}
		}
		var signedRegistration *boostTypes.SignedValidatorRegistration
		if registrationEntry != nil {
			signedRegistration, err = registrationEntry.ToSignedValidatorRegistration()
			if err != nil {
				log.WithError(err).Error("error converting registration to signed registration")
			}
		}

		err = api.db.UpdateBuilderDemotion(bidTrace, signedBeaconBlock, signedRegistration)
		if err != nil {
			log.WithFields(logrus.Fields{
				"errorWritingRefundToDB": true,
				"bidTrace":               bidTrace,
				"signedBeaconBlock":      signedBeaconBlock,
				"signedRegistration":     signedRegistration,
			}).WithError(err).Error("unable to update builder demotion with refund justification")
		}
=======
>>>>>>> 498d8823
	}()
}

// --------------------
//  BLOCK BUILDER APIS
// --------------------

// updatedExpectedRandao updates the prev_randao field we expect from builder block submissions
func (api *RelayAPI) updatedExpectedRandao(slot uint64) {
	log := api.log.WithField("slot", slot)
	log.Infof("updating randao...")
	api.expectedPrevRandaoLock.Lock()
	latestKnownSlot := api.expectedPrevRandao.slot
	if slot < latestKnownSlot || slot <= api.expectedPrevRandaoUpdating { // do nothing slot is already known or currently being updated
		log.Debugf("- abort updating randao, latest: %d, updating: %d", latestKnownSlot, api.expectedPrevRandaoUpdating)
		api.expectedPrevRandaoLock.Unlock()
		return
	}
	api.expectedPrevRandaoUpdating = slot
	api.expectedPrevRandaoLock.Unlock()

	// get randao from BN
	log.Debugf("- querying BN for randao")
	randao, err := api.beaconClient.GetRandao(slot)
	if err != nil {
		log.WithError(err).Error("failed to get randao from beacon node")
		api.expectedPrevRandaoLock.Lock()
		api.expectedPrevRandaoUpdating = 0
		api.expectedPrevRandaoLock.Unlock()
		return
	}

	// after request, check if still the latest, then update
	api.expectedPrevRandaoLock.Lock()
	defer api.expectedPrevRandaoLock.Unlock()
	targetSlot := slot + 1
	log.Debugf("- after BN randao: targetSlot: %d latest: %d", targetSlot, api.expectedPrevRandao.slot)

	// update if still the latest
	if targetSlot >= api.expectedPrevRandao.slot {
		api.expectedPrevRandao = randaoHelper{
			slot:       targetSlot, // the retrieved prev_randao is for the next slot
			prevRandao: randao.Data.Randao,
		}
		log.Infof("updated expected prev_randao to %s for slot %d", randao.Data.Randao, targetSlot)
	}
}

// updatedExpectedWithdrawals updates the withdrawals field we expect from builder block submissions
func (api *RelayAPI) updatedExpectedWithdrawals(slot uint64) {
	if api.isBellatrix(slot) {
		return
	}

	log := api.log.WithField("slot", slot)
	log.Info("updating withdrawals root...")
	api.expectedWithdrawalsLock.Lock()
	latestKnownSlot := api.expectedWithdrawalsRoot.slot
	if slot < latestKnownSlot || slot <= api.expectedWithdrawalsUpdating { // do nothing slot is already known or currently being updated
		log.Debugf("- abort updating withdrawals root, latest: %d, updating: %d", latestKnownSlot, api.expectedWithdrawalsUpdating)
		api.expectedWithdrawalsLock.Unlock()
		return
	}
	api.expectedWithdrawalsUpdating = slot
	api.expectedWithdrawalsLock.Unlock()

	// get withdrawals from BN
	log.Debugf("- querying BN for withdrawals for slot %d", slot)
	withdrawals, err := api.beaconClient.GetWithdrawals(slot)
	if err != nil {
		if errors.Is(err, beaconclient.ErrWithdrawalsBeforeCapella) {
			log.WithError(err).Debug("attempted to fetch withdrawals before capella")
		} else {
			log.WithError(err).Error("failed to get withdrawals from beacon node")
		}
		api.expectedWithdrawalsLock.Lock()
		api.expectedWithdrawalsUpdating = 0
		api.expectedWithdrawalsLock.Unlock()
		return
	}

	// after request, check if still the latest, then update
	api.expectedWithdrawalsLock.Lock()
	defer api.expectedWithdrawalsLock.Unlock()
	targetSlot := slot + 1
	log.Debugf("- after BN withdrawals: targetSlot: %d latest: %d", targetSlot, api.expectedWithdrawalsRoot.slot)

	// update if still the latest
	if targetSlot >= api.expectedWithdrawalsRoot.slot {
		withdrawalsRoot, err := ComputeWithdrawalsRoot(withdrawals.Data.Withdrawals)
		if err != nil {
			log.WithError(err).Warn("failed to compute withdrawals root")
			api.expectedWithdrawalsUpdating = 0
			return
		}
		api.expectedWithdrawalsRoot = withdrawalsHelper{
			slot: targetSlot, // the retrieved withdrawals is for the next slot
			root: withdrawalsRoot,
		}
		log.Infof("updated expected withdrawals root to %s for slot %d", withdrawalsRoot, targetSlot)
	}
}

func (api *RelayAPI) handleBuilderGetValidators(w http.ResponseWriter, req *http.Request) {
	api.proposerDutiesLock.RLock()
	defer api.proposerDutiesLock.RUnlock()
	api.RespondOK(w, api.proposerDutiesResponse)
}

func (api *RelayAPI) handleSubmitNewBlock(w http.ResponseWriter, req *http.Request) {
	var pf common.Profile
	var prevTime, nextTime time.Time

	receivedAt := time.Now().UTC()
<<<<<<< HEAD
	prevTime = receivedAt
=======
	headSlot := api.headSlot.Load()
>>>>>>> 498d8823
	log := api.log.WithFields(logrus.Fields{
		"method":        "submitNewBlock",
		"contentLength": req.ContentLength,
		"headSlot":      headSlot,
	})

	var err error
	var r io.Reader = req.Body
	if req.Header.Get("Content-Encoding") == "gzip" {
		r, err = gzip.NewReader(req.Body)
		if err != nil {
			log.WithError(err).Warn("could not create gzip reader")
			api.RespondError(w, http.StatusBadRequest, err.Error())
			return
		}
		log = log.WithField("gzip-req", true)
	}

	payload := new(common.BuilderSubmitBlockRequest)
	if err := json.NewDecoder(r).Decode(payload); err != nil {
		log.WithError(err).Warn("could not decode payload")
		api.RespondError(w, http.StatusBadRequest, err.Error())
		return
	}

	if payload.Message() == nil || !payload.HasExecutionPayload() {
		api.RespondError(w, http.StatusBadRequest, "missing parts of the payload")
		return
	}

	if api.isCapella(headSlot+1) && payload.Capella == nil {
		log.Info("rejecting submission - non capella payload for capella fork")
		api.RespondError(w, http.StatusBadRequest, "not capella payload")
		return
<<<<<<< HEAD
	} else if api.isBellatrix(currentSlot) && payload.Bellatrix == nil {
=======
	} else if api.isBellatrix(headSlot+1) && payload.Bellatrix == nil {
>>>>>>> 498d8823
		log.Info("rejecting submission - non bellatrix payload for bellatrix fork")
		api.RespondError(w, http.StatusBadRequest, "not belltrix payload")
		return
	}

	nextTime = time.Now().UTC()
	pf.Decode = uint64(nextTime.Sub(prevTime).Microseconds())
	prevTime = nextTime

	log = log.WithFields(logrus.Fields{
		"slot":          payload.Slot(),
		"builderPubkey": payload.BuilderPubkey().String(),
		"blockHash":     payload.BlockHash(),
	})

	// Reject new submissions once the payload for this slot was delivered
	slotLastPayloadDelivered, err := api.redis.GetStatsUint64(datastore.RedisStatsFieldSlotLastPayloadDelivered)
	if err != nil && !errors.Is(err, redis.Nil) {
		log.WithError(err).Error("failed to get delivered payload slot from redis")
	} else if payload.Slot() <= slotLastPayloadDelivered {
		log.Info("rejecting submission because payload for this slot was already delivered")
		api.RespondError(w, http.StatusBadRequest, "payload for this slot was already delivered")
		return
	}

	if payload.Slot() <= headSlot {
		api.log.Info("submitNewBlock failed: submission for past slot")
		api.RespondError(w, http.StatusBadRequest, "submission for past slot")
		return
	}

	if payload.Slot() > headSlot+1 {
		api.log.Info("submitNewBlock failed: submission for future slot")
		api.RespondError(w, http.StatusBadRequest, "submission for future slot")
		return
	}

	builderPubkey := payload.BuilderPubkey()
	builderEntry, ok := api.blockBuildersCache[builderPubkey.String()]
	if !ok {
		log.Warnf("unable to read builder: %x from the builder cache, using low-prio and no collateral", builderPubkey.String())
		builderEntry = &blockBuilderCacheEntry{
			status: common.BuilderStatus{
				IsHighPrio: false,
			},
			collateral: big.NewInt(0),
		}
	}
	log = log.WithFields(logrus.Fields{
		"builderEntry": builderEntry,
	})

	// Timestamp check
	expectedTimestamp := api.genesisInfo.Data.GenesisTime + (payload.Slot() * 12)
	if payload.Timestamp() != expectedTimestamp {
		log.Warnf("incorrect timestamp. got %d, expected %d", payload.Timestamp(), expectedTimestamp)
		api.RespondError(w, http.StatusBadRequest, fmt.Sprintf("incorrect timestamp. got %d, expected %d", payload.Timestamp(), expectedTimestamp))
		return
	}

	// ensure correct feeRecipient is used
	api.proposerDutiesLock.RLock()
	slotDuty := api.proposerDutiesMap[payload.Slot()]
	api.proposerDutiesLock.RUnlock()
	if slotDuty == nil {
		log.Warn("could not find slot duty")
		api.RespondError(w, http.StatusBadRequest, "could not find slot duty")
		return
	} else if slotDuty.FeeRecipient.String() != payload.ProposerFeeRecipient() {
		log.Info("fee recipient does not match")
		api.RespondError(w, http.StatusBadRequest, "fee recipient does not match")
		return
	}

	if builderEntry.status.IsBlacklisted {
		log.Info("builder is blacklisted")
		time.Sleep(200 * time.Millisecond)
		w.WriteHeader(http.StatusOK)
		return
	}

	// In case only high-prio requests are accepted, fail others
	if api.ffDisableLowPrioBuilders && !builderEntry.status.IsHighPrio {
		log.Info("rejecting low-prio builder (ff-disable-low-prio-builders)")
		time.Sleep(200 * time.Millisecond)
		w.WriteHeader(http.StatusOK)
		return
	}

	log = log.WithFields(logrus.Fields{
		"proposerPubkey": payload.ProposerPubkey(),
		"parentHash":     payload.ParentHash(),
		"value":          payload.Value().String(),
		"tx":             payload.NumTx(),
	})

	// Don't accept blocks with 0 value
	if payload.Value().Cmp(ZeroU256.BigInt()) == 0 || payload.NumTx() == 0 {
		api.log.Info("submitNewBlock failed: block with 0 value or no txs")
		w.WriteHeader(http.StatusOK)
		return
	}

	// Sanity check the submission
	err = SanityCheckBuilderBlockSubmission(payload)
	if err != nil {
		log.WithError(err).Info("block submission sanity checks failed")
		api.RespondError(w, http.StatusBadRequest, err.Error())
		return
	}

	// get the latest randao and check its slot
	api.expectedPrevRandaoLock.RLock()
	expectedRandao := api.expectedPrevRandao
	api.expectedPrevRandaoLock.RUnlock()
	if expectedRandao.slot != payload.Slot() {
		log.Warn("prev_randao is not known yet")
		api.RespondError(w, http.StatusInternalServerError, "prev_randao is not known yet")
		return
	} else if expectedRandao.prevRandao != payload.Random() {
		msg := fmt.Sprintf("incorrect prev_randao - got: %s, expected: %s", payload.Random(), expectedRandao.prevRandao)
		log.Info(msg)
		api.RespondError(w, http.StatusBadRequest, msg)
		return
	}

	withdrawals := payload.Withdrawals()
	if withdrawals != nil {
		// get latest withdrawals and verify the roots match
		api.expectedWithdrawalsLock.RLock()
		expectedWithdrawalsRoot := api.expectedWithdrawalsRoot
		api.expectedWithdrawalsLock.RUnlock()
		withdrawalsRoot, err := ComputeWithdrawalsRoot(payload.Withdrawals())
		if err != nil {
			log.WithError(err).Warn("could not compute withdrawals root from payload")
			api.RespondError(w, http.StatusBadRequest, "could not compute withdrawals root")
			return
		}
		if expectedWithdrawalsRoot.slot != payload.Slot() {
			log.Warn("withdrawals are not known yet")
			api.RespondError(w, http.StatusInternalServerError, "withdrawals are not known yet")
			return
		} else if expectedWithdrawalsRoot.root != withdrawalsRoot {
			msg := fmt.Sprintf("incorrect withdrawals root - got: %s, expected: %s", withdrawalsRoot.String(), expectedWithdrawalsRoot.root.String())
			log.Info(msg)
			api.RespondError(w, http.StatusBadRequest, msg)
			return
		}
	}

	// Verify the signature
	signature := payload.Signature()
	ok, err = boostTypes.VerifySignature(payload.Message(), api.opts.EthNetDetails.DomainBuilder, builderPubkey[:], signature[:])
	if !ok || err != nil {
		log.WithError(err).Warn("could not verify builder signature")
		api.RespondError(w, http.StatusBadRequest, "invalid signature")
		return
	}

	var simErr error
<<<<<<< HEAD
	var optimisticSubmission bool
=======
>>>>>>> 498d8823
	var eligibleAt time.Time

	// At end of this function, save builder submission to database (in the background)
	defer func() {
<<<<<<< HEAD
		submissionEntry, err := api.db.SaveBuilderBlockSubmission(payload, simErr, receivedAt, eligibleAt, pf, optimisticSubmission)
=======
		savePayloadToDatabase := !api.ffDisablePayloadDBStorage
		submissionEntry, err := api.db.SaveBuilderBlockSubmission(payload, simErr, receivedAt, eligibleAt, savePayloadToDatabase)
>>>>>>> 498d8823
		if err != nil {
			log.WithError(err).WithField("payload", payload).Error("saving builder block submission to database failed")
			return
		}

		err = api.db.UpsertBlockBuilderEntryAfterSubmission(submissionEntry, simErr != nil)
		if err != nil {
			log.WithError(err).Error("failed to upsert block-builder-entry")
		}
	}()

	nextTime = time.Now().UTC()
	pf.Prechecks = uint64(nextTime.Sub(prevTime).Microseconds())
	prevTime = nextTime

	// Construct simulation request.
	opts := blockSimOptions{
		isHighPrio: builderEntry.status.IsHighPrio,
		log:        log,
		builder:    builderEntry,
		req: &BuilderBlockValidationRequest{
			BuilderSubmitBlockRequest: *payload,
			RegisteredGasLimit:        slotDuty.GasLimit,
		},
	}

	// With sufficient collateral, process the block optimistically.
	if builderEntry.collateral.Cmp(payload.Value()) > 0 &&
		builderEntry.status.IsOptimistic &&
		payload.Slot() == api.optimisticSlot {
		optimisticSubmission = true
		go api.processOptimisticBlock(opts)
	} else {
		// Simulate block (synchronously).
		simErr = api.simulateBlock(req.Context(), opts)
		if simErr != nil {
			api.RespondError(w, http.StatusBadRequest, simErr.Error())
			return
		}
	}

<<<<<<< HEAD
	nextTime = time.Now().UTC()
	pf.Simulation = uint64(nextTime.Sub(prevTime).Microseconds())
	prevTime = nextTime

	// Ensure this request is still the latest one
=======
	// Ensure this request is still the latest one. This logic intentionally
	// ignores the value of the bids and makes the current active bid the one
	// that arrived at the relay last. This allows for builders to reduce the
	// value of their bid (effectively cancel a high bid) by ensuring a lower
	// bid arrives later. Even if the higher bid takes longer to simulate,
	// by checking the receivedAt timestamp, this logic ensures that the low bid
	// is not overwritten by the high bid.
	//
	// NOTE: this can lead to a rather tricky race condition. If a builder
	// submits two blocks to the relay concurrently, then the randomness of
	// network latency will make it impossible to predict which arrives first.
	// Thus a high bid could unintentionally be overwritten by a low bid that
	// happened to arrive a few microseconds later. If builders are submitting
	// blocks at a frequency where they cannot reliably predict which bid will
	// arrive at the relay first, they should instead use multiple pubkeys to
	// avoid uninitentionally overwriting their own bids.
>>>>>>> 498d8823
	latestPayloadReceivedAt, err := api.redis.GetBuilderLatestPayloadReceivedAt(payload.Slot(), payload.BuilderPubkey().String(), payload.ParentHash(), payload.ProposerPubkey())
	if err != nil {
		log.WithError(err).Error("failed getting latest payload receivedAt from redis")
	} else if receivedAt.UnixMilli() < latestPayloadReceivedAt {
		log.Infof("already have a newer payload: now=%d / prev=%d", receivedAt.UnixMilli(), latestPayloadReceivedAt)
		api.RespondError(w, http.StatusBadRequest, "already using a newer payload")
		return
	}

	// Prepare the response data
	getHeaderResponse, err := BuildGetHeaderResponse(payload, api.blsSk, api.publicKey, api.opts.EthNetDetails.DomainBuilder)
	if err != nil {
		log.WithError(err).Error("could not sign builder bid")
		api.RespondError(w, http.StatusBadRequest, err.Error())
		return
	}

	getPayloadResponse, err := BuildGetPayloadResponse(payload)
	if err != nil {
		log.WithError(err).Error("could not build getPayload response")
		api.RespondError(w, http.StatusBadRequest, err.Error())
		return
	}

	bidTrace := common.BidTraceV2{
		BidTrace:    *payload.Message(),
		BlockNumber: payload.BlockNumber(),
		NumTx:       uint64(payload.NumTx()),
	}

	//
	// Save to Redis
	//
	// first the trace
	err = api.redis.SaveBidTrace(&bidTrace)
	if err != nil {
		log.WithError(err).Error("failed saving bidTrace in redis")
		api.RespondError(w, http.StatusInternalServerError, err.Error())
		return
	}

	// save execution payload (getPayload response)
	err = api.redis.SaveExecutionPayload(payload.Slot(), payload.ProposerPubkey(), payload.BlockHash(), getPayloadResponse)
	if err != nil {
		log.WithError(err).Error("failed saving execution payload in redis")
		api.RespondError(w, http.StatusInternalServerError, err.Error())
		return
	}

	// save execution payload to memcached as secondary backup to Redis
	if api.memcached != nil {
		err = api.memcached.SaveExecutionPayload(payload.Slot(), payload.ProposerPubkey(), payload.BlockHash(), getPayloadResponse)
		if err != nil {
			log.WithError(err).Error("failed saving execution payload in memcached")
			if !api.ffAllowMemcacheSavingFail {
				api.RespondError(w, http.StatusInternalServerError, err.Error())
				return
			}
		}
	}

	// save this builder's latest bid
	err = api.redis.SaveLatestBuilderBid(payload.Slot(), payload.BuilderPubkey().String(), payload.ParentHash(), payload.ProposerPubkey(), receivedAt, getHeaderResponse)
	if err != nil {
		log.WithError(err).Error("could not save latest builder bid")
		api.RespondError(w, http.StatusInternalServerError, err.Error())
		return
	}

	// recalculate top bid
	err = api.redis.UpdateTopBid(payload.Slot(), payload.ParentHash(), payload.ProposerPubkey())
	if err != nil {
		log.WithError(err).Error("could not compute top bid")
		api.RespondError(w, http.StatusInternalServerError, err.Error())
		return
	}

<<<<<<< HEAD
	// this bid is now elligible to win the auction
	nextTime = time.Now().UTC()
	eligibleAt = nextTime
	pf.RedisUpdate = uint64(nextTime.Sub(prevTime).Microseconds())
	pf.Total = uint64(nextTime.Sub(receivedAt).Microseconds())
=======
	// after top bid is updated, the bid is eligible to win the auction.
	eligibleAt = time.Now().UTC()
>>>>>>> 498d8823

	//
	// all done
	//
	log.WithFields(logrus.Fields{
		"proposerPubkey": payload.ProposerPubkey(),
		"value":          payload.Value().String(),
		"tx":             payload.NumTx(),
		"profile":        pf.String(),
	}).Info("received block from builder")

	// Respond with OK (TODO: proper response data type https://flashbots.notion.site/Relay-API-Spec-5fb0819366954962bc02e81cb33840f5#fa719683d4ae4a57bc3bf60e138b0dc6)
	w.WriteHeader(http.StatusOK)
}

// ---------------
//  INTERNAL APIS
// ---------------

func (api *RelayAPI) handleInternalBuilderStatus(w http.ResponseWriter, req *http.Request) {
	vars := mux.Vars(req)
	builderPubkey := vars["pubkey"]
	builderEntry, err := api.db.GetBlockBuilderByPubkey(builderPubkey)
	if err != nil {
		if errors.Is(err, sql.ErrNoRows) {
			api.RespondError(w, http.StatusBadRequest, "builder not found")
			return
		}

		api.log.WithError(err).Error("could not get block builder")
		api.RespondError(w, http.StatusInternalServerError, err.Error())
		return
	}
	if req.Method == http.MethodGet {
		api.RespondOK(w, builderEntry)
		return
	} else if req.Method == http.MethodPost || req.Method == http.MethodPut || req.Method == http.MethodPatch {
		st := common.BuilderStatus{
			IsHighPrio:    builderEntry.IsHighPrio,
			IsBlacklisted: builderEntry.IsBlacklisted,
			IsOptimistic:  builderEntry.IsOptimistic,
		}
		trueStr := "true"
		args := req.URL.Query()
		if args.Get("high_prio") != "" {
			st.IsHighPrio = args.Get("high_prio") == trueStr
		}
		if args.Get("blacklisted") != "" {
			st.IsBlacklisted = args.Get("blacklisted") == trueStr
		}
		if args.Get("optimistic") != "" {
			st.IsOptimistic = args.Get("optimistic") == trueStr
		}
		api.log.WithFields(logrus.Fields{
			"builderPubkey": builderPubkey,
			"isHighPrio":    st.IsHighPrio,
			"isBlacklisted": st.IsBlacklisted,
			"isOptimistic":  st.IsOptimistic,
		}).Info("updating builder status")
		err := api.db.SetBlockBuilderStatus(builderPubkey, st)
		if err != nil {
			err := fmt.Errorf("error setting builder: %v status: %v", builderPubkey, err)
			api.log.Error(err)
			api.RespondError(w, http.StatusInternalServerError, err.Error())
			return
		}
		api.RespondOK(w, st)
	}
}

func (api *RelayAPI) handleInternalBuilderCollateral(w http.ResponseWriter, req *http.Request) {
	vars := mux.Vars(req)
	builderPubkey := vars["pubkey"]
	if req.Method == http.MethodPost || req.Method == http.MethodPut {
		args := req.URL.Query()
		collateral := args.Get("collateral")
		value := args.Get("value")
		log := api.log.WithFields(logrus.Fields{
			"pubkey":     builderPubkey,
			"collateral": collateral,
			"value":      value,
		})
		log.Infof("updating builder collateral")
		if err := api.db.SetBlockBuilderCollateral(builderPubkey, collateral, value); err != nil {
			fullErr := fmt.Errorf("unable to set collateral in db for pubkey: %v: %v", builderPubkey, err)
			log.Error(fullErr.Error())
			api.RespondError(w, http.StatusInternalServerError, fullErr.Error())
			return
		}
		api.RespondOK(w, NilResponse)
	}
}

// -----------
//  DATA APIS
// -----------

func (api *RelayAPI) handleDataProposerPayloadDelivered(w http.ResponseWriter, req *http.Request) {
	var err error
	args := req.URL.Query()

	filters := database.GetPayloadsFilters{
		Limit: 200,
	}

	if args.Get("slot") != "" && args.Get("cursor") != "" {
		api.RespondError(w, http.StatusBadRequest, "cannot specify both slot and cursor")
		return
	} else if args.Get("slot") != "" {
		filters.Slot, err = strconv.ParseUint(args.Get("slot"), 10, 64)
		if err != nil {
			api.RespondError(w, http.StatusBadRequest, "invalid slot argument")
			return
		}
	} else if args.Get("cursor") != "" {
		filters.Cursor, err = strconv.ParseUint(args.Get("cursor"), 10, 64)
		if err != nil {
			api.RespondError(w, http.StatusBadRequest, "invalid cursor argument")
			return
		}
	}

	if args.Get("block_hash") != "" {
		var hash boostTypes.Hash
		err = hash.UnmarshalText([]byte(args.Get("block_hash")))
		if err != nil {
			api.RespondError(w, http.StatusBadRequest, "invalid block_hash argument")
			return
		}
		filters.BlockHash = args.Get("block_hash")
	}

	if args.Get("block_number") != "" {
		filters.BlockNumber, err = strconv.ParseUint(args.Get("block_number"), 10, 64)
		if err != nil {
			api.RespondError(w, http.StatusBadRequest, "invalid block_number argument")
			return
		}
	}

	if args.Get("proposer_pubkey") != "" {
		if err = checkBLSPublicKeyHex(args.Get("proposer_pubkey")); err != nil {
			api.RespondError(w, http.StatusBadRequest, "invalid proposer_pubkey argument")
			return
		}
		filters.ProposerPubkey = args.Get("proposer_pubkey")
	}

	if args.Get("builder_pubkey") != "" {
		if err = checkBLSPublicKeyHex(args.Get("builder_pubkey")); err != nil {
			api.RespondError(w, http.StatusBadRequest, "invalid builder_pubkey argument")
			return
		}
		filters.BuilderPubkey = args.Get("builder_pubkey")
	}

	if args.Get("limit") != "" {
		_limit, err := strconv.ParseUint(args.Get("limit"), 10, 64)
		if err != nil {
			api.RespondError(w, http.StatusBadRequest, "invalid limit argument")
			return
		}
		if _limit > filters.Limit {
			api.RespondError(w, http.StatusBadRequest, fmt.Sprintf("maximum limit is %d", filters.Limit))
			return
		}
		filters.Limit = _limit
	}

	if args.Get("order_by") == "value" {
		filters.OrderByValue = 1
	} else if args.Get("order_by") == "-value" {
		filters.OrderByValue = -1
	}

	deliveredPayloads, err := api.db.GetRecentDeliveredPayloads(filters)
	if err != nil {
		api.log.WithError(err).Error("error getting recent payloads")
		api.RespondError(w, http.StatusInternalServerError, err.Error())
		return
	}

	response := make([]common.BidTraceV2JSON, len(deliveredPayloads))
	for i, payload := range deliveredPayloads {
		response[i] = database.DeliveredPayloadEntryToBidTraceV2JSON(payload)
	}

	api.RespondOK(w, response)
}

func (api *RelayAPI) handleDataBuilderBidsReceived(w http.ResponseWriter, req *http.Request) {
	var err error
	args := req.URL.Query()

	filters := database.GetBuilderSubmissionsFilters{
		Limit:         500,
		Slot:          0,
		BlockHash:     "",
		BlockNumber:   0,
		BuilderPubkey: "",
	}

	if args.Get("cursor") != "" {
		api.RespondError(w, http.StatusBadRequest, "cursor argument not supported")
		return
	}

	if args.Get("slot") != "" {
		filters.Slot, err = strconv.ParseUint(args.Get("slot"), 10, 64)
		if err != nil {
			api.RespondError(w, http.StatusBadRequest, "invalid slot argument")
			return
		}
	}

	if args.Get("block_hash") != "" {
		var hash boostTypes.Hash
		err = hash.UnmarshalText([]byte(args.Get("block_hash")))
		if err != nil {
			api.RespondError(w, http.StatusBadRequest, "invalid block_hash argument")
			return
		}
		filters.BlockHash = args.Get("block_hash")
	}

	if args.Get("block_number") != "" {
		filters.BlockNumber, err = strconv.ParseUint(args.Get("block_number"), 10, 64)
		if err != nil {
			api.RespondError(w, http.StatusBadRequest, "invalid block_number argument")
			return
		}
	}

	if args.Get("builder_pubkey") != "" {
		if err = checkBLSPublicKeyHex(args.Get("builder_pubkey")); err != nil {
			api.RespondError(w, http.StatusBadRequest, "invalid builder_pubkey argument")
			return
		}
		filters.BuilderPubkey = args.Get("builder_pubkey")
	}

	// at least one query arguments is required
	if filters.Slot == 0 && filters.BlockHash == "" && filters.BlockNumber == 0 && filters.BuilderPubkey == "" {
		api.RespondError(w, http.StatusBadRequest, "need to query for specific slot or block_hash or block_number or builder_pubkey")
		return
	}

	if args.Get("limit") != "" {
		_limit, err := strconv.ParseUint(args.Get("limit"), 10, 64)
		if err != nil {
			api.RespondError(w, http.StatusBadRequest, "invalid limit argument")
			return
		}
		if _limit > filters.Limit {
			api.RespondError(w, http.StatusBadRequest, fmt.Sprintf("maximum limit is %d", filters.Limit))
			return
		}
		filters.Limit = _limit
	}

	blockSubmissions, err := api.db.GetBuilderSubmissions(filters)
	if err != nil {
		api.log.WithError(err).Error("error getting recent payloads")
		api.RespondError(w, http.StatusInternalServerError, err.Error())
		return
	}

	response := make([]common.BidTraceV2WithTimestampJSON, len(blockSubmissions))
	for i, payload := range blockSubmissions {
		response[i] = database.BuilderSubmissionEntryToBidTraceV2WithTimestampJSON(payload)
	}

	api.RespondOK(w, response)
}

func (api *RelayAPI) handleDataValidatorRegistration(w http.ResponseWriter, req *http.Request) {
	pkStr := req.URL.Query().Get("pubkey")
	if pkStr == "" {
		api.RespondError(w, http.StatusBadRequest, "missing pubkey argument")
		return
	}

	var pk boostTypes.PublicKey
	err := pk.UnmarshalText([]byte(pkStr))
	if err != nil {
		api.RespondError(w, http.StatusBadRequest, "invalid pubkey")
		return
	}

	registrationEntry, err := api.db.GetValidatorRegistration(pkStr)
	if err != nil {
		if errors.Is(err, sql.ErrNoRows) {
			api.RespondError(w, http.StatusBadRequest, "no registration found for validator "+pkStr)
			return
		}
		api.log.WithError(err).Error("error getting validator registration")
		api.RespondError(w, http.StatusInternalServerError, err.Error())
		return
	}

	signedRegistration, err := registrationEntry.ToSignedValidatorRegistration()
	if err != nil {
		api.log.WithError(err).Error("error converting registration entry to signed validator registration")
		api.RespondError(w, http.StatusInternalServerError, err.Error())
		return
	}

	api.RespondOK(w, signedRegistration)
}<|MERGE_RESOLUTION|>--- conflicted
+++ resolved
@@ -80,13 +80,9 @@
 	numActiveValidatorProcessors = cli.GetEnvInt("NUM_ACTIVE_VALIDATOR_PROCESSORS", 10)
 	numValidatorRegProcessors    = cli.GetEnvInt("NUM_VALIDATOR_REG_PROCESSORS", 10)
 	timeoutGetPayloadRetryMs     = cli.GetEnvInt("GETPAYLOAD_RETRY_TIMEOUT_MS", 100)
-<<<<<<< HEAD
-	getPayloadResponseDelayMs    = cli.GetEnvInt("GETPAYLOAD_DELAY_MS", 1000)
-=======
 	getPayloadRequestCutoffMs    = cli.GetEnvInt("GETPAYLOAD_REQUEST_CUTOFF_MS", 4000)
 	getPayloadPublishDelayMs     = cli.GetEnvInt("GETPAYLOAD_PUBLISH_DELAY_MS", 0)
 	getPayloadResponseDelayMs    = cli.GetEnvInt("GETPAYLOAD_RESPONSE_DELAY_MS", 1000)
->>>>>>> 498d8823
 
 	apiReadTimeoutMs       = cli.GetEnvInt("API_TIMEOUT_READ_MS", 1500)
 	apiReadHeaderTimeoutMs = cli.GetEnvInt("API_TIMEOUT_READHEADER_MS", 600)
@@ -376,14 +372,12 @@
 		return err
 	}
 
-<<<<<<< HEAD
 	// Initialize block builder cache.
 	api.blockBuildersCache = make(map[string]*blockBuilderCacheEntry)
-=======
+
 	// Helpers
 	currentSlot := bestSyncStatus.HeadSlot
 	currentEpoch := currentSlot / uint64(common.SlotsPerEpoch)
->>>>>>> 498d8823
 
 	api.genesisInfo, err = api.beaconClient.GetGenesis()
 	if err != nil {
@@ -407,13 +401,6 @@
 		}
 	}
 
-<<<<<<< HEAD
-	// Helpers
-	currentSlot := bestSyncStatus.HeadSlot
-	currentEpoch := currentSlot / uint64(common.SlotsPerEpoch)
-
-=======
->>>>>>> 498d8823
 	// Print fork version information
 	if api.isCapella(currentSlot) {
 		api.log.Infof("capella fork detected (currentEpoch: %d / bellatrixEpoch: %d / capellaEpoch: %d)", currentEpoch, api.bellatrixEpoch, api.capellaEpoch)
@@ -539,7 +526,6 @@
 	}
 }
 
-<<<<<<< HEAD
 // simulateBlock sends a request for a block simulation to blockSimRateLimiter.
 func (api *RelayAPI) simulateBlock(ctx context.Context, opts blockSimOptions) error {
 	t := time.Now()
@@ -611,7 +597,7 @@
 		// Demote the builder.
 		api.demoteBuilder(builderPubkey, &opts.req.BuilderSubmitBlockRequest, simErr)
 	}
-=======
+
 func (api *RelayAPI) processPayloadAttributes(payloadAttributes beaconclient.PayloadAttributesEvent) {
 	apiHeadSlot := api.headSlot.Load()
 	proposalSlot := payloadAttributes.Data.ProposalSlot
@@ -660,7 +646,6 @@
 	}
 	api.expectedWithdrawalsLock.Unlock()
 	log.Infof("updated expected withdrawals root to %s", withdrawalsRoot)
->>>>>>> 498d8823
 }
 
 func (api *RelayAPI) processNewSlot(headSlot uint64) {
@@ -1071,7 +1056,6 @@
 }
 
 func (api *RelayAPI) handleGetPayload(w http.ResponseWriter, req *http.Request) {
-	signedAt := time.Now().UTC()
 	api.getPayloadCallsInFlight.Add(1)
 	defer api.getPayloadCallsInFlight.Done()
 
@@ -1231,9 +1215,7 @@
 		}
 	}
 
-<<<<<<< HEAD
 	// Publish the signed beacon block via beacon-node
-=======
 	if getPayloadPublishDelayMs > 0 {
 		// Random delay before publishing (0-500ms)
 		delayMillis := rand.Intn(getPayloadPublishDelayMs) //nolint:gosec
@@ -1251,7 +1233,6 @@
 	// Publish the signed beacon block via beacon-node
 	timeBeforePublish := time.Now().UTC().UnixMilli()
 	log = log.WithField("timestampBeforePublishing", timeBeforePublish)
->>>>>>> 498d8823
 	signedBeaconBlock := SignedBlindedBeaconBlockToBeaconBlock(payload, getPayloadResp)
 	code, err := api.beaconClient.PublishBlock(signedBeaconBlock) // errors are logged inside
 	if err != nil {
@@ -1259,8 +1240,7 @@
 		api.RespondError(w, http.StatusBadRequest, "failed to publish block")
 		return
 	}
-<<<<<<< HEAD
-=======
+
 	timeAfterPublish := time.Now().UTC().UnixMilli()
 	log = log.WithField("timestampAfterPublishing", timeAfterPublish)
 	log.WithField("msNeededForPublishing", timeAfterPublish-timeBeforePublish).Info("block published through beacon node")
@@ -1272,15 +1252,11 @@
 			log.WithError(err).Error("failed to save delivered payload slot to redis")
 		}
 	}()
->>>>>>> 498d8823
 
 	// give the beacon network some time to propagate the block
 	time.Sleep(time.Duration(getPayloadResponseDelayMs) * time.Millisecond)
 
-<<<<<<< HEAD
-=======
 	// respond to the HTTP request
->>>>>>> 498d8823
 	api.RespondOK(w, getPayloadResp)
 	log = log.WithFields(logrus.Fields{
 		"numTx":       getPayloadResp.NumTx(),
@@ -1295,11 +1271,7 @@
 			log.WithError(err).Error("failed to get bidTrace for delivered payload from redis")
 		}
 
-<<<<<<< HEAD
-		err = api.db.SaveDeliveredPayload(bidTrace, payload, signedAt)
-=======
 		err = api.db.SaveDeliveredPayload(bidTrace, payload, requestTime)
->>>>>>> 498d8823
 		if err != nil {
 			log.WithError(err).WithFields(logrus.Fields{
 				"bidTrace": bidTrace,
@@ -1312,7 +1284,6 @@
 		if err != nil {
 			log.WithError(err).Error("failed to increment builder-stats after getPayload")
 		}
-<<<<<<< HEAD
 
 		// Wait until optimistic blocks are complete.
 		api.optimisticBlocks.Wait()
@@ -1366,8 +1337,6 @@
 				"signedRegistration":     signedRegistration,
 			}).WithError(err).Error("unable to update builder demotion with refund justification")
 		}
-=======
->>>>>>> 498d8823
 	}()
 }
 
@@ -1481,12 +1450,9 @@
 	var pf common.Profile
 	var prevTime, nextTime time.Time
 
+	headSlot := api.headSlot.Load()
 	receivedAt := time.Now().UTC()
-<<<<<<< HEAD
 	prevTime = receivedAt
-=======
-	headSlot := api.headSlot.Load()
->>>>>>> 498d8823
 	log := api.log.WithFields(logrus.Fields{
 		"method":        "submitNewBlock",
 		"contentLength": req.ContentLength,
@@ -1521,11 +1487,7 @@
 		log.Info("rejecting submission - non capella payload for capella fork")
 		api.RespondError(w, http.StatusBadRequest, "not capella payload")
 		return
-<<<<<<< HEAD
-	} else if api.isBellatrix(currentSlot) && payload.Bellatrix == nil {
-=======
 	} else if api.isBellatrix(headSlot+1) && payload.Bellatrix == nil {
->>>>>>> 498d8823
 		log.Info("rejecting submission - non bellatrix payload for bellatrix fork")
 		api.RespondError(w, http.StatusBadRequest, "not belltrix payload")
 		return
@@ -1686,20 +1648,13 @@
 	}
 
 	var simErr error
-<<<<<<< HEAD
 	var optimisticSubmission bool
-=======
->>>>>>> 498d8823
 	var eligibleAt time.Time
 
 	// At end of this function, save builder submission to database (in the background)
 	defer func() {
-<<<<<<< HEAD
-		submissionEntry, err := api.db.SaveBuilderBlockSubmission(payload, simErr, receivedAt, eligibleAt, pf, optimisticSubmission)
-=======
 		savePayloadToDatabase := !api.ffDisablePayloadDBStorage
-		submissionEntry, err := api.db.SaveBuilderBlockSubmission(payload, simErr, receivedAt, eligibleAt, savePayloadToDatabase)
->>>>>>> 498d8823
+		submissionEntry, err := api.db.SaveBuilderBlockSubmission(payload, simErr, receivedAt, eligibleAt, savePayloadToDatabase, pf, optimisticSubmission)
 		if err != nil {
 			log.WithError(err).WithField("payload", payload).Error("saving builder block submission to database failed")
 			return
@@ -1741,13 +1696,10 @@
 		}
 	}
 
-<<<<<<< HEAD
 	nextTime = time.Now().UTC()
 	pf.Simulation = uint64(nextTime.Sub(prevTime).Microseconds())
 	prevTime = nextTime
 
-	// Ensure this request is still the latest one
-=======
 	// Ensure this request is still the latest one. This logic intentionally
 	// ignores the value of the bids and makes the current active bid the one
 	// that arrived at the relay last. This allows for builders to reduce the
@@ -1764,7 +1716,6 @@
 	// blocks at a frequency where they cannot reliably predict which bid will
 	// arrive at the relay first, they should instead use multiple pubkeys to
 	// avoid uninitentionally overwriting their own bids.
->>>>>>> 498d8823
 	latestPayloadReceivedAt, err := api.redis.GetBuilderLatestPayloadReceivedAt(payload.Slot(), payload.BuilderPubkey().String(), payload.ParentHash(), payload.ProposerPubkey())
 	if err != nil {
 		log.WithError(err).Error("failed getting latest payload receivedAt from redis")
@@ -1842,16 +1793,10 @@
 		return
 	}
 
-<<<<<<< HEAD
-	// this bid is now elligible to win the auction
 	nextTime = time.Now().UTC()
 	eligibleAt = nextTime
 	pf.RedisUpdate = uint64(nextTime.Sub(prevTime).Microseconds())
 	pf.Total = uint64(nextTime.Sub(receivedAt).Microseconds())
-=======
-	// after top bid is updated, the bid is eligible to win the auction.
-	eligibleAt = time.Now().UTC()
->>>>>>> 498d8823
 
 	//
 	// all done
