package datastore

import (
	"context"
	"errors"
	"math/big"
	"sync"
	"testing"
	"time"

	"github.com/alicebob/miniredis/v2"
	"github.com/flashbots/go-boost-utils/types"
	"github.com/flashbots/mev-boost-relay/common"
	"github.com/go-redis/redis/v9"
	"github.com/stretchr/testify/require"
)

func setupTestRedis(t *testing.T) *RedisCache {
	t.Helper()
	var err error

	redisTestServer, err := miniredis.Run()
	require.NoError(t, err)

<<<<<<< HEAD
	redisService, err := NewRedisCache(redisTestServer.Addr(), "", "")
=======
	redisService, err := NewRedisCache("", redisTestServer.Addr(), "")
>>>>>>> 9338ce3d
	require.NoError(t, err)

	return redisService
}

func TestRedisValidatorRegistration(t *testing.T) {
	cache := setupTestRedis(t)

	t.Run("Can save and get validator registration from cache", func(t *testing.T) {
		key := common.ValidPayloadRegisterValidator.Message.Pubkey
		value := common.ValidPayloadRegisterValidator
		pkHex := types.NewPubkeyHex(key.String())
		err := cache.SetValidatorRegistrationTimestamp(pkHex, value.Message.Timestamp)
		require.NoError(t, err)
		result, err := cache.GetValidatorRegistrationTimestamp(key.PubkeyHex())
		require.NoError(t, err)
		require.Equal(t, result, value.Message.Timestamp)
	})

	t.Run("Returns nil if validator registration is not in cache", func(t *testing.T) {
		key := types.PublicKey{}
		result, err := cache.GetValidatorRegistrationTimestamp(key.PubkeyHex())
		require.NoError(t, err)
		require.Equal(t, uint64(0), result)
	})

	t.Run("test SetValidatorRegistrationTimestampIfNewer", func(t *testing.T) {
		key := common.ValidPayloadRegisterValidator.Message.Pubkey
		value := common.ValidPayloadRegisterValidator

		pkHex := types.NewPubkeyHex(key.String())
		timestamp := value.Message.Timestamp

		err := cache.SetValidatorRegistrationTimestampIfNewer(pkHex, timestamp)
		require.NoError(t, err)

		result, err := cache.GetValidatorRegistrationTimestamp(key.PubkeyHex())
		require.NoError(t, err)
		require.Equal(t, result, timestamp)

		// Try to set an older timestamp (should not work)
		timestamp2 := timestamp - 10
		err = cache.SetValidatorRegistrationTimestampIfNewer(pkHex, timestamp2)
		require.NoError(t, err)
		result, err = cache.GetValidatorRegistrationTimestamp(key.PubkeyHex())
		require.NoError(t, err)
		require.Equal(t, result, timestamp)

		// Try to set an older timestamp (should not work)
		timestamp3 := timestamp + 10
		err = cache.SetValidatorRegistrationTimestampIfNewer(pkHex, timestamp3)
		require.NoError(t, err)
		result, err = cache.GetValidatorRegistrationTimestamp(key.PubkeyHex())
		require.NoError(t, err)
		require.Equal(t, result, timestamp3)
	})
}

func TestRedisKnownValidators(t *testing.T) {
	cache := setupTestRedis(t)

	t.Run("Can save and get known validators", func(t *testing.T) {
		key1 := types.NewPubkeyHex("0x1a1d7b8dd64e0aafe7ea7b6c95065c9364cf99d38470c12ee807d55f7de1529ad29ce2c422e0b65e3d5a05c02caca249")
		index1 := uint64(1)
		key2 := types.NewPubkeyHex("0x2a1d7b8dd64e0aafe7ea7b6c95065c9364cf99d38470c12ee807d55f7de1529ad29ce2c422e0b65e3d5a05c02caca249")
		index2 := uint64(2)
		require.NoError(t, cache.SetKnownValidator(key1, index1))
		require.NoError(t, cache.SetKnownValidator(key2, index2))

		knownVals, err := cache.GetKnownValidators()
		require.NoError(t, err)
		require.Equal(t, 2, len(knownVals))
		require.Contains(t, knownVals, index1)
		require.Equal(t, key1, knownVals[index1])
		require.Contains(t, knownVals, index2)
		require.Equal(t, key2, knownVals[index2])
	})
}

func TestRedisValidatorRegistrations(t *testing.T) {
	cache := setupTestRedis(t)

	t.Run("Can save and get validator registrations", func(t *testing.T) {
		key1 := types.NewPubkeyHex("0x1a1d7b8dd64e0aafe7ea7b6c95065c9364cf99d38470c12ee807d55f7de1529ad29ce2c422e0b65e3d5a05c02caca249")
		index1 := uint64(1)
		require.NoError(t, cache.SetKnownValidator(key1, index1))

		knownVals, err := cache.GetKnownValidators()
		require.NoError(t, err)
		require.Equal(t, 1, len(knownVals))
		require.Contains(t, knownVals, index1)

		// Create a signed registration for key1
		pubkey1, err := types.HexToPubkey(knownVals[index1].String())
		require.NoError(t, err)
		entry := types.SignedValidatorRegistration{
			Message: &types.RegisterValidatorRequestMessage{
				FeeRecipient: types.Address{0x02},
				GasLimit:     5000,
				Timestamp:    0xffffffff,
				Pubkey:       pubkey1,
			},
			Signature: types.Signature{},
		}

		pkHex := types.NewPubkeyHex(entry.Message.Pubkey.String())
		err = cache.SetValidatorRegistrationTimestamp(pkHex, entry.Message.Timestamp)
		require.NoError(t, err)

		reg, err := cache.GetValidatorRegistrationTimestamp(key1)
		require.NoError(t, err)
		require.Equal(t, uint64(0xffffffff), reg)
	})
}

func TestRedisProposerDuties(t *testing.T) {
	cache := setupTestRedis(t)
	duties := []types.BuilderGetValidatorsResponseEntry{
		{
			Slot: 1,
			Entry: &types.SignedValidatorRegistration{
				Signature: types.Signature{},
				Message: &types.RegisterValidatorRequestMessage{
					FeeRecipient: types.Address{0x02},
					GasLimit:     5000,
					Timestamp:    0xffffffff,
					Pubkey:       types.PublicKey{},
				},
			},
		},
	}
	err := cache.SetProposerDuties(duties)
	require.NoError(t, err)

	duties2, err := cache.GetProposerDuties()
	require.NoError(t, err)

	require.Equal(t, 1, len(duties2))
	require.Equal(t, duties[0].Entry.Message.FeeRecipient, duties2[0].Entry.Message.FeeRecipient)
}

func TestActiveValidators(t *testing.T) {
	pk1 := types.NewPubkeyHex("0x8016d3229030424cfeff6c5b813970ea193f8d012cfa767270ca9057d58eddc556e96c14544bf4c038dbed5f24aa8da0")
	cache := setupTestRedis(t)
	err := cache.SetActiveValidator(pk1)
	require.NoError(t, err)

	vals, err := cache.GetActiveValidators()
	require.NoError(t, err)
	require.Equal(t, 1, len(vals))
	require.True(t, vals[pk1])
}

func TestBuilderBids(t *testing.T) {
	slot := uint64(2)
	parentHash := "0x13e606c7b3d1faad7e83503ce3dedce4c6bb89b0c28ffb240d713c7b110b9747"
	proposerPubkey := "0x6ae5932d1e248d987d51b58665b81848814202d7b23b343d20f2a167d12f07dcb01ca41c42fdd60b7fca9c4b90890792"
	opts := common.CreateTestBlockSubmissionOpts{
		Slot:           2,
		ParentHash:     parentHash,
		ProposerPubkey: proposerPubkey,
	}

	// Notation:
	// - ba1:  builder A, bid 1
	// - ba1c: builder A, bid 1, cancellation enabled
	//
	// test 1: ba1=10 -> ba2=5 -> ba3c=5 -> bb1=20 -> ba4c=3 -> bb2c=2
	//
	bApubkey := "0xfa1ed37c3553d0ce1e9349b2c5063cf6e394d231c8d3e0df75e9462257c081543086109ffddaacc0aa76f33dc9661c83"
	bBpubkey := "0x2e02be2c9f9eccf9856478fdb7876598fed2da09f45c233969ba647a250231150ecf38bce5771adb6171c86b79a92f16"

	// Setup redis instance
	cache := setupTestRedis(t)

	// Helper to ensure writing to redis worked as expected
	ensureBestBidValueEquals := func(expectedValue int64) {
		bestBid, err := cache.GetBestBid(slot, parentHash, proposerPubkey)
		require.NoError(t, err)
		require.Equal(t, big.NewInt(expectedValue), bestBid.Value())

		topBidValue, err := cache.GetTopBidValue(slot, parentHash, proposerPubkey)
		require.NoError(t, err)
		require.Equal(t, big.NewInt(expectedValue), topBidValue)
	}

	// submit ba1=10
	payload, getPayloadResp, getHeaderResp := common.CreateTestBlockSubmission(t, bApubkey, big.NewInt(10), &opts)
	resp, err := cache.SaveBidAndUpdateTopBid(payload, getPayloadResp, getHeaderResp, time.Now(), false)
	require.NoError(t, err)
	require.True(t, resp.WasBidSaved, resp)
	require.True(t, resp.WasTopBidUpdated)
	require.True(t, resp.IsNewTopBid)
	require.Equal(t, big.NewInt(10), resp.TopBidValue)
	require.Equal(t, bApubkey, resp.TopBidBuilder)
	ensureBestBidValueEquals(10)

	// submit ba2=5 (should not update)
	payload, getPayloadResp, getHeaderResp = common.CreateTestBlockSubmission(t, bApubkey, big.NewInt(5), &opts)
	resp, err = cache.SaveBidAndUpdateTopBid(payload, getPayloadResp, getHeaderResp, time.Now(), false)
	require.NoError(t, err)
	require.False(t, resp.WasBidSaved, resp)
	require.False(t, resp.WasTopBidUpdated)
	require.False(t, resp.IsNewTopBid)
	require.Equal(t, big.NewInt(10), resp.TopBidValue)
	require.Equal(t, bApubkey, resp.TopBidBuilder)
	ensureBestBidValueEquals(10)

	// submit ba3c=5 (should update, because of cancellation)
	payload, getPayloadResp, getHeaderResp = common.CreateTestBlockSubmission(t, bApubkey, big.NewInt(5), &opts)
	resp, err = cache.SaveBidAndUpdateTopBid(payload, getPayloadResp, getHeaderResp, time.Now(), true)
	require.NoError(t, err)
	require.True(t, resp.WasBidSaved)
	require.True(t, resp.WasTopBidUpdated)
	require.True(t, resp.IsNewTopBid)
	require.Equal(t, big.NewInt(5), resp.TopBidValue)
	require.Equal(t, bApubkey, resp.TopBidBuilder)
	require.Equal(t, big.NewInt(10), resp.PrevTopBidValue)
	ensureBestBidValueEquals(5)

	// submit bb1=20
	payload, getPayloadResp, getHeaderResp = common.CreateTestBlockSubmission(t, bBpubkey, big.NewInt(20), &opts)
	resp, err = cache.SaveBidAndUpdateTopBid(payload, getPayloadResp, getHeaderResp, time.Now(), false)
	require.NoError(t, err)
	require.True(t, resp.WasBidSaved)
	require.True(t, resp.WasTopBidUpdated)
	require.True(t, resp.IsNewTopBid)
	require.Equal(t, big.NewInt(20), resp.TopBidValue)
	require.Equal(t, bBpubkey, resp.TopBidBuilder)
	ensureBestBidValueEquals(20)

	// submit ba4c=3
	payload, getPayloadResp, getHeaderResp = common.CreateTestBlockSubmission(t, bApubkey, big.NewInt(5), &opts)
	resp, err = cache.SaveBidAndUpdateTopBid(payload, getPayloadResp, getHeaderResp, time.Now(), true)
	require.NoError(t, err)
	require.True(t, resp.WasBidSaved)
	require.False(t, resp.WasTopBidUpdated)
	require.False(t, resp.IsNewTopBid)
	require.Equal(t, big.NewInt(20), resp.TopBidValue)
	require.Equal(t, bBpubkey, resp.TopBidBuilder)
	ensureBestBidValueEquals(20)

	// submit bb2c=2 (cancels prev top bid bb1)
	payload, getPayloadResp, getHeaderResp = common.CreateTestBlockSubmission(t, bBpubkey, big.NewInt(2), &opts)
	resp, err = cache.SaveBidAndUpdateTopBid(payload, getPayloadResp, getHeaderResp, time.Now(), true)
	require.NoError(t, err)
	require.True(t, resp.WasBidSaved)
	require.True(t, resp.WasTopBidUpdated)
	require.False(t, resp.IsNewTopBid)
	require.Equal(t, big.NewInt(5), resp.TopBidValue)
	require.Equal(t, bApubkey, resp.TopBidBuilder)
	ensureBestBidValueEquals(5)
}

func TestRedisURIs(t *testing.T) {
	t.Helper()
	var err error

	redisTestServer, err := miniredis.Run()
	require.NoError(t, err)

	// test connection with and without protocol
<<<<<<< HEAD
	_, err = NewRedisCache(redisTestServer.Addr(), "", "")
	require.NoError(t, err)
	_, err = NewRedisCache("redis://"+redisTestServer.Addr(), "", "")
=======
	_, err = NewRedisCache("", redisTestServer.Addr(), "")
	require.NoError(t, err)
	_, err = NewRedisCache("", "redis://"+redisTestServer.Addr(), "")
>>>>>>> 9338ce3d
	require.NoError(t, err)

	// test connection w/ credentials
	username := "user"
	password := "pass"
	redisTestServer.RequireUserAuth(username, password)
	fullURL := "redis://" + username + ":" + password + "@" + redisTestServer.Addr()
<<<<<<< HEAD
	_, err = NewRedisCache(fullURL, "", "")
=======
	_, err = NewRedisCache("", fullURL, "")
>>>>>>> 9338ce3d
	require.NoError(t, err)

	// ensure malformed URL throws error
	malformURL := "http://" + username + ":" + password + "@" + redisTestServer.Addr()
<<<<<<< HEAD
	_, err = NewRedisCache(malformURL, "", "")
	require.Error(t, err)
	malformURL = "redis://" + username + ":" + "wrongpass" + "@" + redisTestServer.Addr()
	_, err = NewRedisCache(malformURL, "", "")
=======
	_, err = NewRedisCache("", malformURL, "")
	require.Error(t, err)
	malformURL = "redis://" + username + ":" + "wrongpass" + "@" + redisTestServer.Addr()
	_, err = NewRedisCache("", malformURL, "")
>>>>>>> 9338ce3d
	require.Error(t, err)
}

func TestCheckAndSetLastSlotDelivered(t *testing.T) {
	cache := setupTestRedis(t)
	newSlot := uint64(123)

	// should return redis.Nil if wasn't set
	slot, err := cache.GetLastSlotDelivered()
	require.ErrorIs(t, err, redis.Nil)
	require.Equal(t, uint64(0), slot)

	// should be able to set once
	err = cache.CheckAndSetLastSlotDelivered(newSlot)
	require.NoError(t, err)

	// should get slot
	slot, err = cache.GetLastSlotDelivered()
	require.NoError(t, err)
	require.Equal(t, newSlot, slot)

	// should fail on second time
	err = cache.CheckAndSetLastSlotDelivered(newSlot)
	require.ErrorIs(t, err, ErrSlotAlreadyDelivered)

	// should also fail on earlier slots
	err = cache.CheckAndSetLastSlotDelivered(newSlot - 1)
	require.ErrorIs(t, err, ErrSlotAlreadyDelivered)
}

// Test_CheckAndSetLastSlotDeliveredForTesting ensures the optimistic locking works
// i.e. running CheckAndSetLastSlotDelivered leading to err == redis.TxFailedErr
func Test_CheckAndSetLastSlotDeliveredForTesting(t *testing.T) {
	cache := setupTestRedis(t)
	newSlot := uint64(123)
	n := 3

	errC := make(chan error, n)
	waitC := make(chan bool, n)
	syncWG := sync.WaitGroup{}

	// Kick off goroutines, that will all try to set the same slot
	for i := 0; i < n; i++ {
		syncWG.Add(1)
		go func() {
			errC <- _CheckAndSetLastSlotDeliveredForTesting(cache, waitC, &syncWG, newSlot)
		}()
	}

	syncWG.Wait()

	// Continue first goroutine (should succeed)
	waitC <- true
	err := <-errC
	require.NoError(t, err)

	// Continue all other goroutines (all should return the race error redis.TxFailedErr)
	for i := 1; i < n; i++ {
		waitC <- true
		err := <-errC
		require.ErrorIs(t, err, redis.TxFailedErr)
	}

	// Any later call should return ErrSlotAlreadyDelivered
	err = _CheckAndSetLastSlotDeliveredForTesting(cache, waitC, &syncWG, newSlot)
	waitC <- true
	require.ErrorIs(t, err, ErrSlotAlreadyDelivered)
}

func _CheckAndSetLastSlotDeliveredForTesting(r *RedisCache, waitC chan bool, wg *sync.WaitGroup, slot uint64) (err error) {
	// copied from redis.go, with added channel and waitgroup to test the race condition in a controlled way
	txf := func(tx *redis.Tx) error {
		lastSlotDelivered, err := tx.Get(context.Background(), r.keyLastSlotDelivered).Uint64()
		if err != nil && !errors.Is(err, redis.Nil) {
			return err
		}

		if slot <= lastSlotDelivered {
			return ErrSlotAlreadyDelivered
		}

		wg.Done()
		<-waitC

		_, err = tx.TxPipelined(context.Background(), func(pipe redis.Pipeliner) error {
			pipe.Set(context.Background(), r.keyLastSlotDelivered, slot, 0)
			return nil
		})

		return err
	}

	return r.client.Watch(context.Background(), txf, r.keyLastSlotDelivered)
}<|MERGE_RESOLUTION|>--- conflicted
+++ resolved
@@ -22,11 +22,7 @@
 	redisTestServer, err := miniredis.Run()
 	require.NoError(t, err)
 
-<<<<<<< HEAD
-	redisService, err := NewRedisCache(redisTestServer.Addr(), "", "")
-=======
 	redisService, err := NewRedisCache("", redisTestServer.Addr(), "")
->>>>>>> 9338ce3d
 	require.NoError(t, err)
 
 	return redisService
@@ -289,15 +285,9 @@
 	require.NoError(t, err)
 
 	// test connection with and without protocol
-<<<<<<< HEAD
-	_, err = NewRedisCache(redisTestServer.Addr(), "", "")
-	require.NoError(t, err)
-	_, err = NewRedisCache("redis://"+redisTestServer.Addr(), "", "")
-=======
 	_, err = NewRedisCache("", redisTestServer.Addr(), "")
 	require.NoError(t, err)
 	_, err = NewRedisCache("", "redis://"+redisTestServer.Addr(), "")
->>>>>>> 9338ce3d
 	require.NoError(t, err)
 
 	// test connection w/ credentials
@@ -305,26 +295,15 @@
 	password := "pass"
 	redisTestServer.RequireUserAuth(username, password)
 	fullURL := "redis://" + username + ":" + password + "@" + redisTestServer.Addr()
-<<<<<<< HEAD
-	_, err = NewRedisCache(fullURL, "", "")
-=======
 	_, err = NewRedisCache("", fullURL, "")
->>>>>>> 9338ce3d
 	require.NoError(t, err)
 
 	// ensure malformed URL throws error
 	malformURL := "http://" + username + ":" + password + "@" + redisTestServer.Addr()
-<<<<<<< HEAD
-	_, err = NewRedisCache(malformURL, "", "")
-	require.Error(t, err)
-	malformURL = "redis://" + username + ":" + "wrongpass" + "@" + redisTestServer.Addr()
-	_, err = NewRedisCache(malformURL, "", "")
-=======
 	_, err = NewRedisCache("", malformURL, "")
 	require.Error(t, err)
 	malformURL = "redis://" + username + ":" + "wrongpass" + "@" + redisTestServer.Addr()
 	_, err = NewRedisCache("", malformURL, "")
->>>>>>> 9338ce3d
 	require.Error(t, err)
 }
 
