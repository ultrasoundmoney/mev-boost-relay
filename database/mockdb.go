package database

import (
	"fmt"
	"time"

	"github.com/flashbots/go-boost-utils/types"
	"github.com/flashbots/mev-boost-relay/common"
)

type MockDB struct {
	Builders  map[string]*BlockBuilderEntry
	Demotions map[string]bool
	Refunds   map[string]bool
}

func (db MockDB) NumRegisteredValidators() (count uint64, err error) {
	return 0, nil
}

func (db MockDB) SaveValidatorRegistration(entry ValidatorRegistrationEntry) error {
	return nil
}

func (db MockDB) GetValidatorRegistration(pubkey string) (*ValidatorRegistrationEntry, error) {
	return nil, nil
}

func (db MockDB) GetValidatorRegistrationsForPubkeys(pubkeys []string) (entries []*ValidatorRegistrationEntry, err error) {
	return nil, nil
}

func (db MockDB) GetLatestValidatorRegistrations(timestampOnly bool) ([]*ValidatorRegistrationEntry, error) {
	return nil, nil
}

func (db MockDB) SaveBuilderBlockSubmission(payload *common.BuilderSubmitBlockRequest, simError error, receivedAt, eligibleAt time.Time, saveExecPayload bool, profile common.Profile, optimisticSubmission bool) (entry *BuilderBlockSubmissionEntry, err error) {
	return nil, nil
}

func (db MockDB) GetExecutionPayloadEntryByID(executionPayloadID int64) (entry *ExecutionPayloadEntry, err error) {
	return nil, nil
}

func (db MockDB) GetExecutionPayloadEntryBySlotPkHash(slot uint64, proposerPubkey, blockHash string) (entry *ExecutionPayloadEntry, err error) {
	return nil, nil
}

func (db MockDB) GetExecutionPayloads(idFirst, idLast uint64) (entries []*ExecutionPayloadEntry, err error) {
	return nil, nil
}

func (db MockDB) DeleteExecutionPayloads(idFirst, idLast uint64) error {
	return nil
}

func (db MockDB) GetBlockSubmissionEntry(slot uint64, proposerPubkey, blockHash string) (entry *BuilderBlockSubmissionEntry, err error) {
	return nil, nil
}

func (db MockDB) GetRecentDeliveredPayloads(filters GetPayloadsFilters) ([]*DeliveredPayloadEntry, error) {
	return nil, nil
}

func (db MockDB) GetDeliveredPayloads(idFirst, idLast uint64) (entries []*DeliveredPayloadEntry, err error) {
	return nil, nil
}

func (db MockDB) GetNumDeliveredPayloads() (uint64, error) {
	return 0, nil
}

func (db MockDB) GetBuilderSubmissions(filters GetBuilderSubmissionsFilters) ([]*BuilderBlockSubmissionEntry, error) {
	return nil, nil
}

func (db MockDB) GetBuilderSubmissionsBySlots(slotFrom, slotTo uint64) (entries []*BuilderBlockSubmissionEntry, err error) {
	return nil, nil
}

func (db MockDB) SaveDeliveredPayload(bidTrace *common.BidTraceV2, signedBlindedBeaconBlock *common.SignedBlindedBeaconBlock, signedAt time.Time) error {
	return nil
}

func (db MockDB) UpsertBlockBuilderEntryAfterSubmission(lastSubmission *BuilderBlockSubmissionEntry, isError bool) error {
	return nil
}

func (db MockDB) GetBlockBuilders() ([]*BlockBuilderEntry, error) {
	res := []*BlockBuilderEntry{}
	for _, v := range db.Builders {
		res = append(res, v)
	}
	return res, nil
}

func (db MockDB) GetBlockBuilderByPubkey(pubkey string) (*BlockBuilderEntry, error) {
	builder, ok := db.Builders[pubkey]
	if !ok {
		return nil, fmt.Errorf("builder with pubkey %v not in Builders map", pubkey)
	}
	return builder, nil
}

func (db MockDB) SetBlockBuilderStatus(pubkey string, status common.BuilderStatus) error {
	builder, ok := db.Builders[pubkey]
	if !ok {
		return fmt.Errorf("builder with pubkey %v not in Builders map", pubkey)
	}
	// Single builder update.
	if builder.BuilderID == "" {
		builder.IsHighPrio = status.IsHighPrio
		builder.IsBlacklisted = status.IsBlacklisted
		builder.IsOptimistic = status.IsOptimistic
		return nil
	}
	// All matching collateral IDs updated.
	for _, v := range db.Builders {
		if v.BuilderID == builder.BuilderID {
			v.IsHighPrio = status.IsHighPrio
			v.IsBlacklisted = status.IsBlacklisted
			v.IsOptimistic = status.IsOptimistic
		}
	}
	return nil
}

func (db MockDB) SetBlockBuilderCollateral(pubkey, builderID, collateral string) error {
	builder, ok := db.Builders[pubkey]
	if !ok {
		return fmt.Errorf("builder with pubkey %v not in Builders map", pubkey)
	}
	builder.BuilderID = builderID
	builder.Collateral = collateral
	return nil
}

func (db MockDB) IncBlockBuilderStatsAfterGetHeader(slot uint64, blockhash string) error {
	return nil
}

func (db MockDB) IncBlockBuilderStatsAfterGetPayload(builderPubkey string) error {
	return nil
<<<<<<< HEAD
}

func (db MockDB) InsertBuilderDemotion(submitBlockRequest *common.BuilderSubmitBlockRequest, simError error) error {
	pubkey := submitBlockRequest.BuilderPubkey().String()
	db.Demotions[pubkey] = true
	return nil
}

func (db MockDB) UpdateBuilderDemotion(trace *common.BidTraceV2, signedBlock *common.SignedBeaconBlock, signedRegistration *types.SignedValidatorRegistration) error {
	pubkey := trace.BuilderPubkey.String()
	_, ok := db.Builders[pubkey]
	if !ok {
		return fmt.Errorf("builder with pubkey %v not in Builders map", pubkey)
	}
	if !db.Demotions[pubkey] {
		return fmt.Errorf("builder with pubkey %v is not demoted", pubkey)
	}
	db.Refunds[pubkey] = true
	return nil
}

func (db MockDB) GetBuilderDemotion(trace *common.BidTraceV2) (*BuilderDemotionEntry, error) {
	pubkey := trace.BuilderPubkey.String()
	_, ok := db.Builders[pubkey]
	if !ok {
		return nil, fmt.Errorf("builder with pubkey %v not in Builders map", pubkey)
	}
	if db.Demotions[pubkey] {
		return &BuilderDemotionEntry{}, nil
	}
	return nil, nil
}

func (db MockDB) InsertBlockedValidator(entry BlockedValidatorEntry) error {
	return nil
}

func (db MockDB) GetBlockedValidator(pubkey string) (*BlockedValidatorEntry, error) {
	return nil, nil
}

func (db MockDB) IsValidatorBlocked(pubkey string) (bool, error) {
	return false, nil
=======
>>>>>>> 4248b84f
}<|MERGE_RESOLUTION|>--- conflicted
+++ resolved
@@ -141,7 +141,6 @@
 
 func (db MockDB) IncBlockBuilderStatsAfterGetPayload(builderPubkey string) error {
 	return nil
-<<<<<<< HEAD
 }
 
 func (db MockDB) InsertBuilderDemotion(submitBlockRequest *common.BuilderSubmitBlockRequest, simError error) error {
@@ -173,18 +172,4 @@
 		return &BuilderDemotionEntry{}, nil
 	}
 	return nil, nil
-}
-
-func (db MockDB) InsertBlockedValidator(entry BlockedValidatorEntry) error {
-	return nil
-}
-
-func (db MockDB) GetBlockedValidator(pubkey string) (*BlockedValidatorEntry, error) {
-	return nil, nil
-}
-
-func (db MockDB) IsValidatorBlocked(pubkey string) (bool, error) {
-	return false, nil
-=======
->>>>>>> 4248b84f
 }