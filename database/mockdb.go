--- conflicted
+++ resolved
@@ -34,11 +34,7 @@
 	return nil, nil
 }
 
-<<<<<<< HEAD
-func (db MockDB) SaveBuilderBlockSubmission(payload *common.BuilderSubmitBlockRequest, simError error, receivedAt, eligibleAt time.Time, profile common.Profile, optimisticSubmission bool) (entry *BuilderBlockSubmissionEntry, err error) {
-=======
-func (db MockDB) SaveBuilderBlockSubmission(payload *common.BuilderSubmitBlockRequest, simError error, receivedAt, eligibleAt time.Time, saveExecPayload bool) (entry *BuilderBlockSubmissionEntry, err error) {
->>>>>>> 498d8823
+func (db MockDB) SaveBuilderBlockSubmission(payload *common.BuilderSubmitBlockRequest, simError error, receivedAt, eligibleAt time.Time, saveExecPayload bool, profile common.Profile, optimisticSubmission bool) (entry *BuilderBlockSubmissionEntry, err error) {
 	return nil, nil
 }
 
@@ -147,7 +143,6 @@
 	return nil
 }
 
-<<<<<<< HEAD
 func (db MockDB) InsertBuilderDemotion(submitBlockRequest *common.BuilderSubmitBlockRequest, simError error) error {
 	pubkey := submitBlockRequest.BuilderPubkey().String()
 	db.Demotions[pubkey] = true
@@ -177,7 +172,8 @@
 		return &BuilderDemotionEntry{}, nil
 	}
 	return nil, nil
-=======
+}
+
 func (db MockDB) InsertBlockedValidator(entry BlockedValidatorEntry) error {
 	return nil
 }
@@ -188,5 +184,4 @@
 
 func (db MockDB) IsValidatorBlocked(pubkey string) (bool, error) {
 	return false, nil
->>>>>>> 498d8823
 }