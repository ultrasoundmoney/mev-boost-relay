package database

import (
	"fmt"
	"time"

	"github.com/flashbots/go-boost-utils/types"
	"github.com/flashbots/mev-boost-relay/common"
)

type MockDB struct {
	Builders  map[string]*BlockBuilderEntry
	Demotions map[string]bool
	Refunds   map[string]bool
}

func (db MockDB) NumRegisteredValidators() (count uint64, err error) {
	return 0, nil
}

func (db MockDB) SaveValidatorRegistration(entry ValidatorRegistrationEntry) error {
	return nil
}

func (db MockDB) GetValidatorRegistration(pubkey string) (*ValidatorRegistrationEntry, error) {
	return nil, nil
}

func (db MockDB) GetValidatorRegistrationsForPubkeys(pubkeys []string) (entries []*ValidatorRegistrationEntry, err error) {
	return nil, nil
}

func (db MockDB) GetLatestValidatorRegistrations(timestampOnly bool) ([]*ValidatorRegistrationEntry, error) {
	return nil, nil
}

func (db MockDB) SaveBuilderBlockSubmission(payload *common.BuilderSubmitBlockRequest, simError error, receivedAt, eligibleAt time.Time, saveExecPayload bool, profile common.Profile, optimisticSubmission bool) (entry *BuilderBlockSubmissionEntry, err error) {
	return nil, nil
}

func (db MockDB) GetExecutionPayloadEntryByID(executionPayloadID int64) (entry *ExecutionPayloadEntry, err error) {
	return nil, nil
}

func (db MockDB) GetExecutionPayloadEntryBySlotPkHash(slot uint64, proposerPubkey, blockHash string) (entry *ExecutionPayloadEntry, err error) {
	return nil, nil
}

func (db MockDB) GetExecutionPayloads(idFirst, idLast uint64) (entries []*ExecutionPayloadEntry, err error) {
	return nil, nil
}

func (db MockDB) DeleteExecutionPayloads(idFirst, idLast uint64) error {
	return nil
}

func (db MockDB) GetBlockSubmissionEntry(slot uint64, proposerPubkey, blockHash string) (entry *BuilderBlockSubmissionEntry, err error) {
	return nil, nil
}

func (db MockDB) GetRecentDeliveredPayloads(filters GetPayloadsFilters) ([]*DeliveredPayloadEntry, error) {
	return nil, nil
}

func (db MockDB) GetDeliveredPayloads(idFirst, idLast uint64) (entries []*DeliveredPayloadEntry, err error) {
	return nil, nil
}

func (db MockDB) GetNumDeliveredPayloads() (uint64, error) {
	return 0, nil
}

func (db MockDB) GetBuilderSubmissions(filters GetBuilderSubmissionsFilters) ([]*BuilderBlockSubmissionEntry, error) {
	return nil, nil
}

func (db MockDB) GetBuilderSubmissionsBySlots(slotFrom, slotTo uint64) (entries []*BuilderBlockSubmissionEntry, err error) {
	return nil, nil
}

func (db MockDB) SaveDeliveredPayload(bidTrace *common.BidTraceV2, signedBlindedBeaconBlock *common.SignedBlindedBeaconBlock, signedAt time.Time, publishMs uint64) error {
	return nil
}

func (db MockDB) UpsertBlockBuilderEntryAfterSubmission(lastSubmission *BuilderBlockSubmissionEntry, isError bool) error {
	return nil
}

func (db MockDB) GetBlockBuilders() ([]*BlockBuilderEntry, error) {
	res := []*BlockBuilderEntry{}
	for _, v := range db.Builders {
		res = append(res, v)
	}
	return res, nil
}

func (db MockDB) GetBlockBuilderByPubkey(pubkey string) (*BlockBuilderEntry, error) {
	builder, ok := db.Builders[pubkey]
	if !ok {
		return nil, fmt.Errorf("builder with pubkey %v not in Builders map", pubkey)
	}
	return builder, nil
}

func (db MockDB) SetBlockBuilderStatus(pubkey string, status common.BuilderStatus) error {
	builder, ok := db.Builders[pubkey]
	if !ok {
		return fmt.Errorf("builder with pubkey %v not in Builders map", pubkey)
	}
	// Single builder update.
	if builder.BuilderID == "" {
		builder.IsHighPrio = status.IsHighPrio
		builder.IsBlacklisted = status.IsBlacklisted
		builder.IsOptimistic = status.IsOptimistic
		return nil
	}
	// All matching collateral IDs updated.
	for _, v := range db.Builders {
		if v.BuilderID == builder.BuilderID {
			v.IsHighPrio = status.IsHighPrio
			v.IsBlacklisted = status.IsBlacklisted
			v.IsOptimistic = status.IsOptimistic
		}
	}
	return nil
}

func (db MockDB) SetBlockBuilderCollateral(pubkey, builderID, collateral string) error {
	builder, ok := db.Builders[pubkey]
	if !ok {
		return fmt.Errorf("builder with pubkey %v not in Builders map", pubkey)
	}
	builder.BuilderID = builderID
	builder.Collateral = collateral
	return nil
}

func (db MockDB) IncBlockBuilderStatsAfterGetHeader(slot uint64, blockhash string) error {
	return nil
}

func (db MockDB) IncBlockBuilderStatsAfterGetPayload(builderPubkey string) error {
	return nil
}

<<<<<<< HEAD
func (db MockDB) InsertBuilderDemotion(submitBlockRequest *common.BuilderSubmitBlockRequest, simError error) error {
	pubkey := submitBlockRequest.BuilderPubkey().String()
	db.Demotions[pubkey] = true
	return nil
}

func (db MockDB) UpdateBuilderDemotion(trace *common.BidTraceV2, signedBlock *common.SignedBeaconBlock, signedRegistration *types.SignedValidatorRegistration) error {
	pubkey := trace.BuilderPubkey.String()
	_, ok := db.Builders[pubkey]
	if !ok {
		return fmt.Errorf("builder with pubkey %v not in Builders map", pubkey)
	}
	if !db.Demotions[pubkey] {
		return fmt.Errorf("builder with pubkey %v is not demoted", pubkey)
	}
	db.Refunds[pubkey] = true
	return nil
}

func (db MockDB) GetBuilderDemotion(trace *common.BidTraceV2) (*BuilderDemotionEntry, error) {
	pubkey := trace.BuilderPubkey.String()
	_, ok := db.Builders[pubkey]
	if !ok {
		return nil, fmt.Errorf("builder with pubkey %v not in Builders map", pubkey)
	}
	if db.Demotions[pubkey] {
		return &BuilderDemotionEntry{}, nil
	}
	return nil, nil
}

func (db MockDB) InsertBlockedValidator(entry BlockedValidatorEntry) error {
	return nil
}

func (db MockDB) GetBlockedValidator(pubkey string) (*BlockedValidatorEntry, error) {
	return nil, nil
}

func (db MockDB) IsValidatorBlocked(pubkey string) (bool, error) {
	return false, nil
=======
func (db MockDB) GetTooLateGetPayload(slot uint64) (entries []*TooLateGetPayloadEntry, err error) {
	return nil, nil
}

func (db MockDB) InsertTooLateGetPayload(slot uint64, proposerPubkey, blockHash string, slotStart, requestTime, decodeTime, msIntoSlot uint64) error {
	return nil
>>>>>>> f02f7916
}<|MERGE_RESOLUTION|>--- conflicted
+++ resolved
@@ -143,7 +143,6 @@
 	return nil
 }
 
-<<<<<<< HEAD
 func (db MockDB) InsertBuilderDemotion(submitBlockRequest *common.BuilderSubmitBlockRequest, simError error) error {
 	pubkey := submitBlockRequest.BuilderPubkey().String()
 	db.Demotions[pubkey] = true
@@ -175,22 +174,10 @@
 	return nil, nil
 }
 
-func (db MockDB) InsertBlockedValidator(entry BlockedValidatorEntry) error {
-	return nil
-}
-
-func (db MockDB) GetBlockedValidator(pubkey string) (*BlockedValidatorEntry, error) {
-	return nil, nil
-}
-
-func (db MockDB) IsValidatorBlocked(pubkey string) (bool, error) {
-	return false, nil
-=======
 func (db MockDB) GetTooLateGetPayload(slot uint64) (entries []*TooLateGetPayloadEntry, err error) {
 	return nil, nil
 }
 
 func (db MockDB) InsertTooLateGetPayload(slot uint64, proposerPubkey, blockHash string, slotStart, requestTime, decodeTime, msIntoSlot uint64) error {
 	return nil
->>>>>>> f02f7916
 }