--- conflicted
+++ resolved
@@ -216,7 +216,6 @@
 	NumSentGetPayload uint64 `db:"num_sent_getpayload" json:"num_sent_getpayload"`
 }
 
-<<<<<<< HEAD
 type BuilderDemotionEntry struct {
 	ID         int64     `db:"id"`
 	InsertedAt time.Time `db:"inserted_at"`
@@ -240,14 +239,6 @@
 	SubmitBlockSimError string `db:"submit_block_sim_error"`
 }
 
-type BlockedValidatorEntry struct {
-	ID         int64     `db:"id"`
-	InsertedAt time.Time `db:"inserted_at"`
-
-	Pubkey  string `db:"pubkey"`
-	Blocked bool   `db:"is_blocked"`
-	Notes   string `db:"notes"`
-=======
 type TooLateGetPayloadEntry struct {
 	ID         int64     `db:"id"`
 	InsertedAt time.Time `db:"inserted_at"`
@@ -261,5 +252,4 @@
 	ProposerPubkey string `db:"proposer_pubkey"`
 	BlockHash      string `db:"block_hash"`
 	MsIntoSlot     uint64 `db:"ms_into_slot"`
->>>>>>> f02f7916
 }