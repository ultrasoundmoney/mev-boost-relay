--- conflicted
+++ resolved
@@ -204,7 +204,6 @@
 	err := db.DB.QueryRow(query).Scan(&rowCount)
 	require.NoError(t, err)
 	require.Equal(t, len(migrations.Migrations.Migrations), rowCount)
-<<<<<<< HEAD
 }
 
 func TestSetBlockBuilderStatus(t *testing.T) {
@@ -391,32 +390,4 @@
 	require.Equal(t, pubkey, e.BuilderPubkey)
 	require.Equal(t, feeRecipient.String(), e.ProposerFeeRecipient)
 	require.Equal(t, fmt.Sprint(collateral), e.Value)
-}
-
-func TestBlockedValidator(t *testing.T) {
-	db := resetDatabase(t)
-
-	testValidator := BlockedValidatorEntry{
-		Pubkey:  "0x8996515293fcd87ca09b5c6ffe5c17f043c6a1a3639cc9494a82ec8eb50a9b55c34b47675e573be40d9be308b1ca2908",
-		Blocked: true,
-		Notes:   "evil actor",
-	}
-	err := db.InsertBlockedValidator(testValidator)
-	require.NoError(t, err)
-
-	out, err := db.GetBlockedValidator(testValidator.Pubkey)
-	require.NoError(t, err)
-	require.Equal(t, testValidator.Pubkey, out.Pubkey)
-	require.Equal(t, testValidator.Blocked, out.Blocked)
-	require.Equal(t, testValidator.Notes, out.Notes)
-
-	blocked, err := db.IsValidatorBlocked(testValidator.Pubkey)
-	require.NoError(t, err)
-	require.True(t, blocked)
-
-	blocked, err = db.IsValidatorBlocked("0x0")
-	require.NoError(t, err)
-	require.False(t, blocked)
-=======
->>>>>>> 4248b84f
 }