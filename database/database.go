// Package database exposes the postgres database
package database

import (
	"context"
	"encoding/json"
	"fmt"
	"os"
	"strings"
	"time"

	"github.com/flashbots/go-boost-utils/types"
	"github.com/flashbots/mev-boost-relay/common"
	"github.com/flashbots/mev-boost-relay/database/migrations"
	"github.com/flashbots/mev-boost-relay/database/vars"
	"github.com/jmoiron/sqlx"
	_ "github.com/lib/pq"
	migrate "github.com/rubenv/sql-migrate"
)

type IDatabaseService interface {
	NumRegisteredValidators() (count uint64, err error)
	SaveValidatorRegistration(entry ValidatorRegistrationEntry) error
	GetLatestValidatorRegistrations(timestampOnly bool) ([]*ValidatorRegistrationEntry, error)
	GetValidatorRegistration(pubkey string) (*ValidatorRegistrationEntry, error)
	GetValidatorRegistrationsForPubkeys(pubkeys []string) ([]*ValidatorRegistrationEntry, error)

	SaveBuilderBlockSubmission(payload *common.BuilderSubmitBlockRequest, simError error, receivedAt, eligibleAt time.Time, saveExecPayload bool, profile common.Profile, optimisticSubmission bool) (entry *BuilderBlockSubmissionEntry, err error)
	GetBlockSubmissionEntry(slot uint64, proposerPubkey, blockHash string) (entry *BuilderBlockSubmissionEntry, err error)
	GetBuilderSubmissions(filters GetBuilderSubmissionsFilters) ([]*BuilderBlockSubmissionEntry, error)
	GetBuilderSubmissionsBySlots(slotFrom, slotTo uint64) (entries []*BuilderBlockSubmissionEntry, err error)
	GetExecutionPayloadEntryByID(executionPayloadID int64) (entry *ExecutionPayloadEntry, err error)
	GetExecutionPayloadEntryBySlotPkHash(slot uint64, proposerPubkey, blockHash string) (entry *ExecutionPayloadEntry, err error)
	GetExecutionPayloads(idFirst, idLast uint64) (entries []*ExecutionPayloadEntry, err error)
	DeleteExecutionPayloads(idFirst, idLast uint64) error

	SaveDeliveredPayload(bidTrace *common.BidTraceV2, signedBlindedBeaconBlock *common.SignedBlindedBeaconBlock, signedAt time.Time) error
	GetNumDeliveredPayloads() (uint64, error)
	GetRecentDeliveredPayloads(filters GetPayloadsFilters) ([]*DeliveredPayloadEntry, error)
	GetDeliveredPayloads(idFirst, idLast uint64) (entries []*DeliveredPayloadEntry, err error)

	GetBlockBuilders() ([]*BlockBuilderEntry, error)
	GetBlockBuilderByPubkey(pubkey string) (*BlockBuilderEntry, error)
	SetBlockBuilderStatus(pubkey string, status common.BuilderStatus) error
	SetBlockBuilderCollateral(pubkey, builderID, collateral string) error
	UpsertBlockBuilderEntryAfterSubmission(lastSubmission *BuilderBlockSubmissionEntry, isError bool) error
	IncBlockBuilderStatsAfterGetPayload(builderPubkey string) error
<<<<<<< HEAD

	InsertBuilderDemotion(submitBlockRequest *common.BuilderSubmitBlockRequest, simError error) error
	UpdateBuilderDemotion(trace *common.BidTraceV2, signedBlock *common.SignedBeaconBlock, signedRegistration *types.SignedValidatorRegistration) error
	GetBuilderDemotion(trace *common.BidTraceV2) (*BuilderDemotionEntry, error)

	InsertBlockedValidator(entry BlockedValidatorEntry) error
	GetBlockedValidator(pubkey string) (*BlockedValidatorEntry, error)
	IsValidatorBlocked(pubkey string) (bool, error)
=======
>>>>>>> 4248b84f
}

type DatabaseService struct {
	DB *sqlx.DB

	nstmtInsertExecutionPayload       *sqlx.NamedStmt
	nstmtInsertBlockBuilderSubmission *sqlx.NamedStmt
}

func NewDatabaseService(dsn string) (*DatabaseService, error) {
	db, err := sqlx.Connect("postgres", dsn)
	if err != nil {
		return nil, err
	}

	db.DB.SetMaxOpenConns(50)
	db.DB.SetMaxIdleConns(10)
	db.DB.SetConnMaxIdleTime(0)

	if os.Getenv("DB_DONT_APPLY_SCHEMA") == "" {
		migrate.SetTable(vars.TableMigrations)
		_, err := migrate.Exec(db.DB, "postgres", migrations.Migrations, migrate.Up)
		if err != nil {
			return nil, err
		}
	}

	dbService := &DatabaseService{DB: db} //nolint:exhaustruct
	err = dbService.prepareNamedQueries()
	return dbService, err
}

func (s *DatabaseService) prepareNamedQueries() (err error) {
	// Insert execution payload
	query := `INSERT INTO ` + vars.TableExecutionPayload + `
	(slot, proposer_pubkey, block_hash, version, payload) VALUES
	(:slot, :proposer_pubkey, :block_hash, :version, :payload)
	ON CONFLICT (slot, proposer_pubkey, block_hash) DO UPDATE SET slot=:slot
	RETURNING id`
	s.nstmtInsertExecutionPayload, err = s.DB.PrepareNamed(query)
	if err != nil {
		return err
	}

	// Insert block builder submission
	query = `INSERT INTO ` + vars.TableBuilderBlockSubmission + `
	(received_at, eligible_at, execution_payload_id, sim_success, sim_error, signature, slot, parent_hash, block_hash, builder_pubkey, proposer_pubkey, proposer_fee_recipient, gas_used, gas_limit, num_tx, value, epoch, block_number, decode_duration, prechecks_duration, simulation_duration, redis_update_duration, total_duration, optimistic_submission) VALUES
	(:received_at, :eligible_at, :execution_payload_id, :sim_success, :sim_error, :signature, :slot, :parent_hash, :block_hash, :builder_pubkey, :proposer_pubkey, :proposer_fee_recipient, :gas_used, :gas_limit, :num_tx, :value, :epoch, :block_number, :decode_duration, :prechecks_duration, :simulation_duration, :redis_update_duration, :total_duration, :optimistic_submission)
	RETURNING id`
	s.nstmtInsertBlockBuilderSubmission, err = s.DB.PrepareNamed(query)
	return err
}

func (s *DatabaseService) Close() error {
	return s.DB.Close()
}

// NumRegisteredValidators returns the number of unique pubkeys that have registered
func (s *DatabaseService) NumRegisteredValidators() (count uint64, err error) {
	query := `SELECT COUNT(*) FROM (SELECT DISTINCT pubkey FROM ` + vars.TableValidatorRegistration + `) AS temp;`
	row := s.DB.QueryRow(query)
	err = row.Scan(&count)
	return count, err
}

func (s *DatabaseService) NumValidatorRegistrationRows() (count uint64, err error) {
	query := `SELECT COUNT(*) FROM ` + vars.TableValidatorRegistration + `;`
	row := s.DB.QueryRow(query)
	err = row.Scan(&count)
	return count, err
}

func (s *DatabaseService) SaveValidatorRegistration(entry ValidatorRegistrationEntry) error {
	query := `WITH latest_registration AS (
		SELECT DISTINCT ON (pubkey) pubkey, fee_recipient, timestamp, gas_limit, signature FROM ` + vars.TableValidatorRegistration + ` WHERE pubkey=:pubkey ORDER BY pubkey, timestamp DESC limit 1
	)
	INSERT INTO ` + vars.TableValidatorRegistration + ` (pubkey, fee_recipient, timestamp, gas_limit, signature)
	SELECT :pubkey, :fee_recipient, :timestamp, :gas_limit, :signature
	WHERE NOT EXISTS (
		SELECT 1 from latest_registration WHERE pubkey=:pubkey AND :timestamp <= latest_registration.timestamp OR (:fee_recipient = latest_registration.fee_recipient AND :gas_limit = latest_registration.gas_limit)
	);`
	_, err := s.DB.NamedExec(query, entry)
	return err
}

func (s *DatabaseService) GetValidatorRegistration(pubkey string) (*ValidatorRegistrationEntry, error) {
	query := `SELECT DISTINCT ON (pubkey) pubkey, fee_recipient, timestamp, gas_limit, signature
		FROM ` + vars.TableValidatorRegistration + `
		WHERE pubkey=$1
		ORDER BY pubkey, timestamp DESC;`
	entry := &ValidatorRegistrationEntry{}
	err := s.DB.Get(entry, query, pubkey)
	return entry, err
}

func (s *DatabaseService) GetValidatorRegistrationsForPubkeys(pubkeys []string) (entries []*ValidatorRegistrationEntry, err error) {
	query := `SELECT DISTINCT ON (pubkey) pubkey, fee_recipient, timestamp, gas_limit, signature
		FROM ` + vars.TableValidatorRegistration + `
		WHERE pubkey IN (?)
		ORDER BY pubkey, timestamp DESC;`

	q, args, err := sqlx.In(query, pubkeys)
	if err != nil {
		return nil, err
	}
	err = s.DB.Select(&entries, s.DB.Rebind(q), args...)
	return entries, err
}

func (s *DatabaseService) GetLatestValidatorRegistrations(timestampOnly bool) ([]*ValidatorRegistrationEntry, error) {
	// query details: https://stackoverflow.com/questions/3800551/select-first-row-in-each-group-by-group/7630564#7630564
	query := `SELECT DISTINCT ON (pubkey) pubkey, fee_recipient, timestamp, gas_limit, signature`
	if timestampOnly {
		query = `SELECT DISTINCT ON (pubkey) pubkey, timestamp`
	}
	query += ` FROM ` + vars.TableValidatorRegistration + ` ORDER BY pubkey, timestamp DESC;`

	var registrations []*ValidatorRegistrationEntry
	err := s.DB.Select(&registrations, query)
	return registrations, err
}

func (s *DatabaseService) SaveBuilderBlockSubmission(payload *common.BuilderSubmitBlockRequest, simError error, receivedAt, eligibleAt time.Time, saveExecPayload bool, profile common.Profile, optimisticSubmission bool) (entry *BuilderBlockSubmissionEntry, err error) {
	// Save execution_payload: insert, or if already exists update to be able to return the id ('on conflict do nothing' doesn't return an id)
	execPayloadEntry, err := PayloadToExecPayloadEntry(payload)
	if err != nil {
		return nil, err
	}

	if saveExecPayload {
		err = s.nstmtInsertExecutionPayload.QueryRow(execPayloadEntry).Scan(&execPayloadEntry.ID)
		if err != nil {
			return nil, err
		}
	}

	// Save block_submission
	simErrStr := ""
	if simError != nil {
		simErrStr = simError.Error()
	}

	blockSubmissionEntry := &BuilderBlockSubmissionEntry{
		ReceivedAt:         NewNullTime(receivedAt),
		EligibleAt:         NewNullTime(eligibleAt),
		ExecutionPayloadID: NewNullInt64(execPayloadEntry.ID),

		SimSuccess: simError == nil,
		SimError:   simErrStr,

		Signature: payload.Signature().String(),

		Slot:       payload.Slot(),
		BlockHash:  payload.BlockHash(),
		ParentHash: payload.ParentHash(),

		BuilderPubkey:        payload.BuilderPubkey().String(),
		ProposerPubkey:       payload.ProposerPubkey(),
		ProposerFeeRecipient: payload.ProposerFeeRecipient(),

		GasUsed:  payload.GasUsed(),
		GasLimit: payload.GasLimit(),

		NumTx: uint64(payload.NumTx()),
		Value: payload.Value().String(),

		Epoch:                payload.Slot() / uint64(common.SlotsPerEpoch),
		BlockNumber:          payload.BlockNumber(),
		DecodeDuration:       profile.Decode,
		PrechecksDuration:    profile.Prechecks,
		SimulationDuration:   profile.Simulation,
		RedisUpdateDuration:  profile.RedisUpdate,
		TotalDuration:        profile.Total,
		OptimisticSubmission: optimisticSubmission,
	}
	err = s.nstmtInsertBlockBuilderSubmission.QueryRow(blockSubmissionEntry).Scan(&blockSubmissionEntry.ID)
	return blockSubmissionEntry, err
}

func (s *DatabaseService) GetBlockSubmissionEntry(slot uint64, proposerPubkey, blockHash string) (entry *BuilderBlockSubmissionEntry, err error) {
	query := `SELECT id, inserted_at, received_at, eligible_at, execution_payload_id, sim_success, sim_error, signature, slot, parent_hash, block_hash, builder_pubkey, proposer_pubkey, proposer_fee_recipient, gas_used, gas_limit, num_tx, value, epoch, block_number, decode_duration, prechecks_duration, simulation_duration, redis_update_duration, total_duration, optimistic_submission 
	FROM ` + vars.TableBuilderBlockSubmission + `
	WHERE slot=$1 AND proposer_pubkey=$2 AND block_hash=$3
	ORDER BY builder_pubkey ASC
	LIMIT 1`
	entry = &BuilderBlockSubmissionEntry{}
	err = s.DB.Get(entry, query, slot, proposerPubkey, blockHash)
	return entry, err
}

func (s *DatabaseService) GetExecutionPayloadEntryByID(executionPayloadID int64) (entry *ExecutionPayloadEntry, err error) {
	query := `SELECT id, inserted_at, slot, proposer_pubkey, block_hash, version, payload FROM ` + vars.TableExecutionPayload + ` WHERE id=$1`
	entry = &ExecutionPayloadEntry{}
	err = s.DB.Get(entry, query, executionPayloadID)
	return entry, err
}

func (s *DatabaseService) GetExecutionPayloadEntryBySlotPkHash(slot uint64, proposerPubkey, blockHash string) (entry *ExecutionPayloadEntry, err error) {
	query := `SELECT id, inserted_at, slot, proposer_pubkey, block_hash, version, payload
	FROM ` + vars.TableExecutionPayload + `
	WHERE slot=$1 AND proposer_pubkey=$2 AND block_hash=$3`
	entry = &ExecutionPayloadEntry{}
	err = s.DB.Get(entry, query, slot, proposerPubkey, blockHash)
	return entry, err
}

func (s *DatabaseService) SaveDeliveredPayload(bidTrace *common.BidTraceV2, signedBlindedBeaconBlock *common.SignedBlindedBeaconBlock, signedAt time.Time) error {
	_signedBlindedBeaconBlock, err := json.Marshal(signedBlindedBeaconBlock)
	if err != nil {
		return err
	}

	deliveredPayloadEntry := DeliveredPayloadEntry{
		SignedAt:                 NewNullTime(signedAt),
		SignedBlindedBeaconBlock: NewNullString(string(_signedBlindedBeaconBlock)),

		Slot:  bidTrace.Slot,
		Epoch: bidTrace.Slot / uint64(common.SlotsPerEpoch),

		BuilderPubkey:        bidTrace.BuilderPubkey.String(),
		ProposerPubkey:       bidTrace.ProposerPubkey.String(),
		ProposerFeeRecipient: bidTrace.ProposerFeeRecipient.String(),

		ParentHash:  bidTrace.ParentHash.String(),
		BlockHash:   bidTrace.BlockHash.String(),
		BlockNumber: bidTrace.BlockNumber,

		GasUsed:  bidTrace.GasUsed,
		GasLimit: bidTrace.GasLimit,

		NumTx: bidTrace.NumTx,
		Value: bidTrace.Value.ToBig().String(),
	}

	query := `INSERT INTO ` + vars.TableDeliveredPayload + `
		(signed_at, signed_blinded_beacon_block, slot, epoch, builder_pubkey, proposer_pubkey, proposer_fee_recipient, parent_hash, block_hash, block_number, gas_used, gas_limit, num_tx, value) VALUES
		(:signed_at, :signed_blinded_beacon_block, :slot, :epoch, :builder_pubkey, :proposer_pubkey, :proposer_fee_recipient, :parent_hash, :block_hash, :block_number, :gas_used, :gas_limit, :num_tx, :value)
		ON CONFLICT DO NOTHING`
	_, err = s.DB.NamedExec(query, deliveredPayloadEntry)
	return err
}

func (s *DatabaseService) GetRecentDeliveredPayloads(queryArgs GetPayloadsFilters) ([]*DeliveredPayloadEntry, error) {
	arg := map[string]interface{}{
		"limit":           queryArgs.Limit,
		"slot":            queryArgs.Slot,
		"cursor":          queryArgs.Cursor,
		"block_hash":      queryArgs.BlockHash,
		"block_number":    queryArgs.BlockNumber,
		"proposer_pubkey": queryArgs.ProposerPubkey,
		"builder_pubkey":  queryArgs.BuilderPubkey,
	}

	fields := "id, inserted_at, signed_at, slot, epoch, builder_pubkey, proposer_pubkey, proposer_fee_recipient, parent_hash, block_hash, block_number, num_tx, value, gas_used, gas_limit"

	whereConds := []string{}
	if queryArgs.Slot > 0 {
		whereConds = append(whereConds, "slot = :slot")
	} else if queryArgs.Cursor > 0 {
		whereConds = append(whereConds, "slot <= :cursor")
	}
	if queryArgs.BlockHash != "" {
		whereConds = append(whereConds, "block_hash = :block_hash")
	}
	if queryArgs.BlockNumber > 0 {
		whereConds = append(whereConds, "block_number = :block_number")
	}
	if queryArgs.ProposerPubkey != "" {
		whereConds = append(whereConds, "proposer_pubkey = :proposer_pubkey")
	}
	if queryArgs.BuilderPubkey != "" {
		whereConds = append(whereConds, "builder_pubkey = :builder_pubkey")
	}

	where := ""
	if len(whereConds) > 0 {
		where = "WHERE " + strings.Join(whereConds, " AND ")
	}

	orderBy := "slot DESC"
	if queryArgs.OrderByValue == 1 {
		orderBy = "value ASC"
	} else if queryArgs.OrderByValue == -1 {
		orderBy = "value DESC"
	}

	query := fmt.Sprintf("SELECT %s FROM %s %s ORDER BY %s LIMIT :limit", fields, vars.TableDeliveredPayload, where, orderBy)
	ctx, cancel := context.WithTimeout(context.Background(), 3*time.Second)
	defer cancel()

	entries := []*DeliveredPayloadEntry{}
	rows, err := s.DB.NamedQueryContext(ctx, query, arg)
	if err != nil {
		return nil, err
	}
	for rows.Next() {
		entry := new(DeliveredPayloadEntry)
		err = rows.StructScan(entry)
		if err != nil {
			return nil, err
		}
		entries = append(entries, entry)
	}
	return entries, nil
}

func (s *DatabaseService) GetDeliveredPayloads(idFirst, idLast uint64) (entries []*DeliveredPayloadEntry, err error) {
	query := `SELECT id, inserted_at, signed_at, slot, epoch, builder_pubkey, proposer_pubkey, proposer_fee_recipient, parent_hash, block_hash, block_number, num_tx, value, gas_used, gas_limit
	FROM ` + vars.TableDeliveredPayload + `
	WHERE id >= $1 AND id <= $2
	ORDER BY slot ASC`

	err = s.DB.Select(&entries, query, idFirst, idLast)
	return entries, err
}

func (s *DatabaseService) GetNumDeliveredPayloads() (uint64, error) {
	var count uint64
	err := s.DB.QueryRow("SELECT COUNT(*) FROM " + vars.TableDeliveredPayload).Scan(&count)
	return count, err
}

func (s *DatabaseService) GetBuilderSubmissions(filters GetBuilderSubmissionsFilters) ([]*BuilderBlockSubmissionEntry, error) {
	arg := map[string]interface{}{
		"limit":          filters.Limit,
		"slot":           filters.Slot,
		"block_hash":     filters.BlockHash,
		"block_number":   filters.BlockNumber,
		"builder_pubkey": filters.BuilderPubkey,
	}

	fields := "id, inserted_at, received_at, eligible_at, slot, epoch, builder_pubkey, proposer_pubkey, proposer_fee_recipient, parent_hash, block_hash, block_number, num_tx, value, gas_used, gas_limit, optimistic_submission"
	limit := "LIMIT :limit"

	whereConds := []string{
		"sim_success = true",
	}
	if filters.Slot > 0 {
		whereConds = append(whereConds, "slot = :slot")
		limit = "" // remove the limit when filtering by slot
	}
	if filters.BlockNumber > 0 {
		whereConds = append(whereConds, "block_number = :block_number")
		limit = "" // remove the limit when filtering by block_number
	}
	if filters.BlockHash != "" {
		whereConds = append(whereConds, "block_hash = :block_hash")
		limit = "" // remove the limit when filtering by block_hash
	}
	if filters.BuilderPubkey != "" {
		whereConds = append(whereConds, "builder_pubkey = :builder_pubkey")
	}

	where := ""
	if len(whereConds) > 0 {
		where = "WHERE " + strings.Join(whereConds, " AND ")
	}

	query := fmt.Sprintf("SELECT %s FROM %s %s ORDER BY slot DESC, inserted_at DESC %s", fields, vars.TableBuilderBlockSubmission, where, limit)
	ctx, cancel := context.WithTimeout(context.Background(), 3*time.Second)
	defer cancel()

	entries := []*BuilderBlockSubmissionEntry{}
	rows, err := s.DB.NamedQueryContext(ctx, query, arg)
	if err != nil {
		return nil, err
	}
	for rows.Next() {
		entry := new(BuilderBlockSubmissionEntry)
		err = rows.StructScan(entry)
		if err != nil {
			return nil, err
		}
		entries = append(entries, entry)
	}
	return entries, nil
}

func (s *DatabaseService) GetBuilderSubmissionsBySlots(slotFrom, slotTo uint64) (entries []*BuilderBlockSubmissionEntry, err error) {
	query := `SELECT id, inserted_at, received_at, eligible_at, slot, epoch, builder_pubkey, proposer_pubkey, proposer_fee_recipient, parent_hash, block_hash, block_number, num_tx, value, gas_used, gas_limit
	FROM ` + vars.TableBuilderBlockSubmission + `
	WHERE sim_success = true AND slot >= $1 AND slot <= $2
	ORDER BY slot ASC, inserted_at ASC`

	err = s.DB.Select(&entries, query, slotFrom, slotTo)
	return entries, err
}

func (s *DatabaseService) UpsertBlockBuilderEntryAfterSubmission(lastSubmission *BuilderBlockSubmissionEntry, isError bool) error {
	entry := BlockBuilderEntry{
		BuilderPubkey:          lastSubmission.BuilderPubkey,
		LastSubmissionID:       NewNullInt64(lastSubmission.ID),
		LastSubmissionSlot:     lastSubmission.Slot,
		NumSubmissionsTotal:    1,
		NumSubmissionsSimError: 0,
		Collateral:             "0", // required to satisfy numeric type, will not override collateral
	}
	if isError {
		entry.NumSubmissionsSimError = 1
	}

	// Upsert
	query := `INSERT INTO ` + vars.TableBlockBuilder + `
		(builder_pubkey, description, is_high_prio, is_blacklisted, is_optimistic, collateral, builder_id, last_submission_id, last_submission_slot, num_submissions_total, num_submissions_simerror) VALUES
		(:builder_pubkey, :description, :is_high_prio, :is_blacklisted, :is_optimistic, :collateral, :builder_id, :last_submission_id, :last_submission_slot, :num_submissions_total, :num_submissions_simerror)
		ON CONFLICT (builder_pubkey) DO UPDATE SET
			last_submission_id = :last_submission_id,
			last_submission_slot = :last_submission_slot,
			num_submissions_total = ` + vars.TableBlockBuilder + `.num_submissions_total + 1,
			num_submissions_simerror = ` + vars.TableBlockBuilder + `.num_submissions_simerror + :num_submissions_simerror;`
	_, err := s.DB.NamedExec(query, entry)
	return err
}

func (s *DatabaseService) GetBlockBuilders() ([]*BlockBuilderEntry, error) {
	query := `SELECT id, inserted_at, builder_pubkey, description, is_high_prio, is_blacklisted, is_optimistic, collateral, builder_id, last_submission_id, last_submission_slot, num_submissions_total, num_submissions_simerror, num_sent_getpayload FROM ` + vars.TableBlockBuilder + ` ORDER BY id ASC;`
	entries := []*BlockBuilderEntry{}
	err := s.DB.Select(&entries, query)
	return entries, err
}

func (s *DatabaseService) GetBlockBuilderByPubkey(pubkey string) (*BlockBuilderEntry, error) {
	query := `SELECT id, inserted_at, builder_pubkey, description, is_high_prio, is_blacklisted, is_optimistic, collateral, builder_id, last_submission_id, last_submission_slot, num_submissions_total, num_submissions_simerror, num_sent_getpayload FROM ` + vars.TableBlockBuilder + ` WHERE builder_pubkey=$1;`
	entry := &BlockBuilderEntry{}
	err := s.DB.Get(entry, query, pubkey)
	return entry, err
}

func (s *DatabaseService) SetBlockBuilderStatus(pubkey string, status common.BuilderStatus) error {
	builder, err := s.GetBlockBuilderByPubkey(pubkey)
	if err != nil {
		return fmt.Errorf("unable to read block builder: %v, %w", pubkey, err)
	}
	var query string
	queryPrefix := `UPDATE ` + vars.TableBlockBuilder + ` SET is_high_prio=$1, is_blacklisted=$2, is_optimistic=$3 `
	// If no builder ID is present, just update the status of the single builder pubkey.
	if builder.BuilderID == "" {
		query = queryPrefix + fmt.Sprintf("WHERE builder_pubkey='%v';", pubkey)
	} else { // If there is a builder ID, then update statuses of all pubkeys.
		query = queryPrefix + fmt.Sprintf("WHERE builder_id='%v';", builder.BuilderID)
	}
	_, err = s.DB.Exec(query, status.IsHighPrio, status.IsBlacklisted, status.IsOptimistic)
	return err
}

func (s *DatabaseService) SetBlockBuilderCollateral(pubkey, builderID, collateral string) error {
	query := `UPDATE ` + vars.TableBlockBuilder + ` SET builder_id=$1, collateral=$2 WHERE builder_pubkey=$3;`
	_, err := s.DB.Exec(query, builderID, collateral, pubkey)
	return err
}

func (s *DatabaseService) IncBlockBuilderStatsAfterGetPayload(builderPubkey string) error {
	query := `UPDATE ` + vars.TableBlockBuilder + `
		SET num_sent_getpayload=num_sent_getpayload+1
		WHERE builder_pubkey=$1;`
	_, err := s.DB.Exec(query, builderPubkey)
	return err
}

func (s *DatabaseService) GetExecutionPayloads(idFirst, idLast uint64) (entries []*ExecutionPayloadEntry, err error) {
	query := `SELECT id, inserted_at, slot, proposer_pubkey, block_hash, version, payload FROM ` + vars.TableExecutionPayload + ` WHERE id >= $1 AND id <= $2 ORDER BY id ASC`
	err = s.DB.Select(&entries, query, idFirst, idLast)
	return entries, err
}

func (s *DatabaseService) DeleteExecutionPayloads(idFirst, idLast uint64) error {
	query := `DELETE FROM ` + vars.TableExecutionPayload + ` WHERE id >= $1 AND id <= $2`
	_, err := s.DB.Exec(query, idFirst, idLast)
	return err
<<<<<<< HEAD
}

func (s *DatabaseService) InsertBuilderDemotion(submitBlockRequest *common.BuilderSubmitBlockRequest, simError error) error {
	_submitBlockRequest, err := json.Marshal(submitBlockRequest)
	if err != nil {
		return err
	}
	builderDemotionEntry := BuilderDemotionEntry{
		SubmitBlockRequest: NewNullString(string(_submitBlockRequest)),

		Epoch: submitBlockRequest.Slot() / uint64(common.SlotsPerEpoch),
		Slot:  submitBlockRequest.Slot(),

		BuilderPubkey:  submitBlockRequest.BuilderPubkey().String(),
		ProposerPubkey: submitBlockRequest.ProposerPubkey(),

		Value:        submitBlockRequest.Value().String(),
		FeeRecipient: submitBlockRequest.ProposerFeeRecipient(),

		BlockHash:           submitBlockRequest.BlockHash(),
		SubmitBlockSimError: simError.Error(),
	}

	query := `INSERT INTO ` + vars.TableBuilderDemotions + `
		(submit_block_request, epoch, slot, builder_pubkey, proposer_pubkey, value, fee_recipient, block_hash, submit_block_sim_error) VALUES
		(:submit_block_request, :epoch, :slot, :builder_pubkey, :proposer_pubkey, :value, :fee_recipient, :block_hash, :submit_block_sim_error);
	`
	_, err = s.DB.NamedExec(query, builderDemotionEntry)
	return err
}

func (s *DatabaseService) UpdateBuilderDemotion(trace *common.BidTraceV2, signedBlock *common.SignedBeaconBlock, signedRegistration *types.SignedValidatorRegistration) error {
	_signedBeaconBlock, err := json.Marshal(signedBlock)
	if err != nil {
		return err
	}
	_signedValidatorRegistration, err := json.Marshal(signedRegistration)
	if err != nil {
		return err
	}
	sbb := NewNullString(string(_signedBeaconBlock))
	svr := NewNullString(string(_signedValidatorRegistration))
	query := `UPDATE ` + vars.TableBuilderDemotions + ` SET
		signed_beacon_block=$1, signed_validator_registration=$2
		WHERE slot=$3 AND builder_pubkey=$4 AND block_hash=$5;
	`
	_, err = s.DB.Exec(query, sbb, svr, trace.Slot, trace.BuilderPubkey.String(), trace.BlockHash.String())
	return err
}

func (s *DatabaseService) GetBuilderDemotion(trace *common.BidTraceV2) (*BuilderDemotionEntry, error) {
	query := `SELECT submit_block_request, signed_beacon_block, signed_validator_registration, epoch, slot, builder_pubkey, proposer_pubkey, value, fee_recipient, block_hash, submit_block_sim_error FROM ` + vars.TableBuilderDemotions + `
	WHERE slot=$1 AND builder_pubkey=$2 AND block_hash=$3`
	entry := &BuilderDemotionEntry{}
	err := s.DB.Get(entry, query, trace.Slot, trace.BuilderPubkey.String(), trace.BlockHash.String())
	if err != nil {
		return nil, err
	}
	return entry, nil
}

func (s *DatabaseService) InsertBlockedValidator(entry BlockedValidatorEntry) error {
	query := `INSERT INTO ` + vars.TableBlockedValidator + `
		(pubkey, is_blocked, notes) VALUES (:pubkey, :is_blocked, :notes)`
	_, err := s.DB.NamedExec(query, entry)
	return err
}

func (s *DatabaseService) GetBlockedValidator(pubkey string) (*BlockedValidatorEntry, error) {
	query := `SELECT id, inserted_at, pubkey, is_blocked, notes FROM ` + vars.TableBlockedValidator + ` WHERE pubkey=$1;`
	entry := &BlockedValidatorEntry{}
	err := s.DB.Get(entry, query, pubkey)
	return entry, err
}

func (s *DatabaseService) IsValidatorBlocked(pubkey string) (bool, error) {
	entry, err := s.GetBlockedValidator(pubkey)
	if errors.Is(err, sql.ErrNoRows) {
		return false, nil
	}
	if err != nil {
		return false, err
	}
	return entry.Blocked, nil
=======
>>>>>>> 4248b84f
}<|MERGE_RESOLUTION|>--- conflicted
+++ resolved
@@ -45,17 +45,10 @@
 	SetBlockBuilderCollateral(pubkey, builderID, collateral string) error
 	UpsertBlockBuilderEntryAfterSubmission(lastSubmission *BuilderBlockSubmissionEntry, isError bool) error
 	IncBlockBuilderStatsAfterGetPayload(builderPubkey string) error
-<<<<<<< HEAD
 
 	InsertBuilderDemotion(submitBlockRequest *common.BuilderSubmitBlockRequest, simError error) error
 	UpdateBuilderDemotion(trace *common.BidTraceV2, signedBlock *common.SignedBeaconBlock, signedRegistration *types.SignedValidatorRegistration) error
 	GetBuilderDemotion(trace *common.BidTraceV2) (*BuilderDemotionEntry, error)
-
-	InsertBlockedValidator(entry BlockedValidatorEntry) error
-	GetBlockedValidator(pubkey string) (*BlockedValidatorEntry, error)
-	IsValidatorBlocked(pubkey string) (bool, error)
-=======
->>>>>>> 4248b84f
 }
 
 type DatabaseService struct {
@@ -525,7 +518,6 @@
 	query := `DELETE FROM ` + vars.TableExecutionPayload + ` WHERE id >= $1 AND id <= $2`
 	_, err := s.DB.Exec(query, idFirst, idLast)
 	return err
-<<<<<<< HEAD
 }
 
 func (s *DatabaseService) InsertBuilderDemotion(submitBlockRequest *common.BuilderSubmitBlockRequest, simError error) error {
@@ -585,31 +577,4 @@
 		return nil, err
 	}
 	return entry, nil
-}
-
-func (s *DatabaseService) InsertBlockedValidator(entry BlockedValidatorEntry) error {
-	query := `INSERT INTO ` + vars.TableBlockedValidator + `
-		(pubkey, is_blocked, notes) VALUES (:pubkey, :is_blocked, :notes)`
-	_, err := s.DB.NamedExec(query, entry)
-	return err
-}
-
-func (s *DatabaseService) GetBlockedValidator(pubkey string) (*BlockedValidatorEntry, error) {
-	query := `SELECT id, inserted_at, pubkey, is_blocked, notes FROM ` + vars.TableBlockedValidator + ` WHERE pubkey=$1;`
-	entry := &BlockedValidatorEntry{}
-	err := s.DB.Get(entry, query, pubkey)
-	return entry, err
-}
-
-func (s *DatabaseService) IsValidatorBlocked(pubkey string) (bool, error) {
-	entry, err := s.GetBlockedValidator(pubkey)
-	if errors.Is(err, sql.ErrNoRows) {
-		return false, nil
-	}
-	if err != nil {
-		return false, err
-	}
-	return entry.Blocked, nil
-=======
->>>>>>> 4248b84f
 }