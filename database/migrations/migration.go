// Package migrations contains all the migration files
package migrations

import (
	migrate "github.com/rubenv/sql-migrate"
)

var Migrations = migrate.MemoryMigrationSource{
	Migrations: []*migrate.Migration{
		Migration001InitDatabase,
		Migration002RemoveIsBestAddReceivedAt,
<<<<<<< HEAD
		Migration003Optimistic,
=======
		Migration003AddEligibleAtSignedAt,
		Migration004BlockedValidator,
>>>>>>> 498d8823
	},
}<|MERGE_RESOLUTION|>--- conflicted
+++ resolved
@@ -9,11 +9,8 @@
 	Migrations: []*migrate.Migration{
 		Migration001InitDatabase,
 		Migration002RemoveIsBestAddReceivedAt,
-<<<<<<< HEAD
 		Migration003Optimistic,
-=======
 		Migration003AddEligibleAtSignedAt,
 		Migration004BlockedValidator,
->>>>>>> 498d8823
 	},
 }