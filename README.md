# ultra sound money: optimistic relay

The default branch of this repo, called `prod-optimistic-relaying` is the modification of https://github.com/flashbots/mev-boost-relay to enable optimistic relaying 
for the ultra sound [relay](relay.ultrasound.money). 

We have also opened a PR with the same set of changes on the main repo https://github.com/flashbots/mev-boost-relay/pull/285 to (a) help see the diff from the base relay implementation, (b) maintain the history of the change discussed in that PR, and (c) continue the discussion of upstreaming this change. 

## Operational documentation
see [docs/optmistic](docs/optimistic) for the following:

<<<<<<< HEAD
<<<<<<< HEAD
- [Builder onboarding](docs/optimistic/builder-onboarding.md)
- [Event log](docs/optimistic/event-log.md)
- [An optimistic weekend](docs/optimistic/an-optimistic-weekend.md)

## Extended discussion
- [Optimistic relay roadmap](https://github.com/michaelneuder/optimistic-relay-documentation/blob/main/towards-epbs.md)
- [mev-boost community call #0](https://collective.flashbots.net/t/mev-boost-community-call-0-23-feb-2023/1348)
- [mev-boost community call #1](https://collective.flashbots.net/t/mev-boost-community-call-1-9-mar-2023/1367)
=======
* [boost-relay.flashbots.net](https://boost-relay.flashbots.net) (also on [Goerli](https://boost-relay-sepolia.flashbots.net) and [Sepolia](https://boost-relay-goerli.flashbots.net))
* [relay.ultrasound.money](https://relay.ultrasound.money), [agnostic-relay.net](https://agnostic-relay.net), bloXroute relays ([light fork](https://github.com/bloXroute-Labs/mev-relay))
* [mainnet.aestus.live](https://mainnet.aestus.live), [relay.edennetwork.io/info](https://relay.edennetwork.io/info), [mainnet-relay.securerpc.com](https://mainnet-relay.securerpc.com)

Alternatives (not audited or endorsed): [blocknative/dreamboat](https://github.com/blocknative/dreamboat), [manifold/mev-freelay](https://github.com/manifoldfinance/mev-freelay)
=======
* [boost-relay.flashbots.net](https://boost-relay.flashbots.net) (also on [Goerli](https://boost-relay-goerli.flashbots.net) and [Sepolia](https://boost-relay-sepolia.flashbots.net))
* [relay.ultrasound.money](https://relay.ultrasound.money), [agnostic-relay.net](https://agnostic-relay.net), bloXroute relays ([light fork](https://github.com/bloXroute-Labs/mev-relay))
* [mainnet.aestus.live](https://mainnet.aestus.live), [relay.edennetwork.io/info](https://relay.edennetwork.io/info), [mainnet-relay.securerpc.com](https://mainnet-relay.securerpc.com)

Alternatives (not audited or endorsed): [blocknative/dreamboat](https://github.com/blocknative/dreamboat), [manifold/mev-freelay](https://github.com/manifoldfinance/mev-freelay)

### See also

* [Docker images](https://hub.docker.com/r/flashbots/mev-boost-relay)
* [mev-boost](https://github.com/flashbots/mev-boost)
* [Relay API specs](https://flashbots.github.io/relay-specs)
* [Guide for running mev-boost-relay at scale](https://flashbots.notion.site/Running-mev-boost-relay-at-scale-draft-4040ccd5186c425d9a860cbb29bbfe09)
* [Running relay and builders in custom devnets](https://gist.github.com/metachris/66df812f2920e6b0047afb9fdaf7df91#using-unnamed-devnets)

### Components

The relay consists of three main components, which are designed to run and scale independently, and to be as simple as possible:

1. [API](https://github.com/flashbots/mev-boost-relay/tree/main/services/api): Services that provide APIs for (a) proposers, (b) block builders, (c) data.
1. [Website](https://github.com/flashbots/mev-boost-relay/tree/main/services/website): Serving the [website requests](https://boost-relay.flashbots.net/) (information is pulled from Redis and database).
1. [Housekeeper](https://github.com/flashbots/mev-boost-relay/tree/main/services/housekeeper): Updates known validators, proposer duties, and more in the background. Only a single instance of this should run.

### Dependencies

1. Redis
1. PostgreSQL
1. one or more beacon nodes
1. block submission validation nodes
1. [optional] Memcached

### Beacon nodes / CL clients

- The relay services need access to one or more beacon node for event subscriptions (in particular the `head` and `payload_attributes` topics).
- You can specify multiple beacon nodes by providing a comma separated list of beacon node URIs.
- The beacon nodes need to support the []`payload_attributes` SSE event](https://github.com/ethereum/beacon-APIs/pull/305).
- As of now, this is either:
  - **Lighthouse+** (with `--always-prepare-payload` and `--prepare-payload-lookahead 12000` flags, and some junk feeRecipeint), with the [validate-before-broadcast patch](https://github.com/sigp/lighthouse/pull/4168). Here's a [quick guide](https://gist.github.com/metachris/bcae9ae42e2fc834804241f991351c4e) for setting up Lighthouse.
  - **Prysm** with the [validate-before-broadcast patch](https://github.com/prysmaticlabs/prysm/pull/12335)

**Relays are strongly advised to run multiple beacon nodes!**
* The reason is that on getPayload, the block has to be validated and broadcast by a local beacon node before it is returned to the proposer.
* If the local beacon nodes don't accept it (i.e. because it's down), the block won't be returned to the proposer, which leads to the proposer missing the slot.
* The relay makes the validate+broadcast request to all beacon nodes concurrently, and returns as soon as the first request is successful.

### Security

A security assessment for the relay was conducted on 2022-08-22 by [lotusbumi](https://github.com/lotusbumi). Additional information can be found in the [Security](#security) section of this repository.

If you find a security vulnerability on this project or any other initiative related to Flashbots, please let us know sending an email to security@flashbots.net.

---

# Background

MEV is a centralizing force on Ethereum. Unattended, the competition for MEV opportunities leads to consensus security instability and permissioned communication infrastructure between traders and block producers. This erodes neutrality, transparency, decentralization, and permissionlessness.

Flashbots is a research and development organization working on mitigating the negative externalities of MEV. Flashbots started as a builder specializing in MEV extraction in proof-of-work Ethereum to democratize access to MEV and make the most profitable blocks available to all miners. >90% of miners are outsourcing some of their block construction to Flashbots today.

The mev-boost relay is a trusted mediator between block producers and block builders. It enables all Ethereum proof-of-stake validators to offer their blockspace to not just Flashbots but other builders as well. This opens up the market to more builders and creates competition between them, leading to more revenue and choice for validators, and better censorship-resistance for Ethereum.

In the future, [proposer/builder separation](https://ethresear.ch/t/two-slot-proposer-builder-separation/10980) will be enshrined in the Ethereum protocol itself to further harden its trust model.

Read more in [Why run mev-boost?](https://writings.flashbots.net/writings/why-run-mevboost/) and in the [Frequently Asked Questions](https://github.com/flashbots/mev-boost/wiki/Frequently-Asked-Questions).

---

# Usage

## Running Postgres, Redis and Memcached
```bash
# Start PostgreSQL & Redis individually:
docker run -d -p 5432:5432 -e POSTGRES_USER=postgres -e POSTGRES_PASSWORD=postgres -e POSTGRES_DB=postgres postgres
docker run -d -p 6379:6379 redis

# [optional] Start Memcached
docker run -d -p 11211:11211 memcached

# Or with docker-compose:
docker-compose up
```

Note: docker-compose also runs an Adminer (a web frontend for Postgres) on http://localhost:8093/?username=postgres (db: `postgres`, username: `postgres`, password: `postgres`)

Now start the services:

```bash
# The housekeeper sets up the validators, and does various housekeeping
go run . housekeeper --network sepolia --db postgres://postgres:postgres@localhost:5432/postgres?sslmode=disable

# Run APIs for sepolia (using a dummy BLS secret key)
go run . api --network sepolia --secret-key 0x607a11b45a7219cc61a3d9c5fd08c7eebd602a6a19a977f8d3771d5711a550f2 --db postgres://postgres:postgres@localhost:5432/postgres?sslmode=disable

# Run Website for sepolia
go run . website --network sepolia --db postgres://postgres:postgres@localhost:5432/postgres?sslmode=disable

# Query status
curl localhost:9062/eth/v1/builder/status

# Send test validator registrations
curl -X POST localhost:9062/eth/v1/builder/validators -d @testdata/valreg2.json

# Delete previous registrations
redis-cli DEL boost-relay/sepolia:validators-registration boost-relay/sepolia:validators-registration-timestamp
```


## Environment variables

#### General

* `ACTIVE_VALIDATOR_HOURS` - number of hours to track active proposers in redis (default: 3)
* `API_TIMEOUT_READ_MS` - http read timeout in milliseconds (default: 1500)
* `API_TIMEOUT_READHEADER_MS` - http read header timeout in milliseconds (default: 600)
* `API_TIMEOUT_WRITE_MS` - http write timeout in milliseconds (default: 10000)
* `API_TIMEOUT_IDLE_MS` - http idle timeout in milliseconds (default: 3000)
* `API_MAX_HEADER_BYTES` - http maximum header byted (default: 60kb)
* `BLOCKSIM_MAX_CONCURRENT` - maximum number of concurrent block-sim requests (0 for no maximum, default: 4)
* `BLOCKSIM_TIMEOUT_MS` - builder block submission validation request timeout (default: 3000)
* `DB_DONT_APPLY_SCHEMA` - disable applying DB schema on startup (useful for connecting data API to read-only replica)
* `DB_TABLE_PREFIX` - prefix to use for db tables (default uses `dev`)
* `GETPAYLOAD_RETRY_TIMEOUT_MS` - getPayload retry getting a payload if first try failed (default: 100)
* `MEMCACHED_URIS` - optional comma separated list of memcached endpoints, typically used as secondary storage alongside Redis
* `MEMCACHED_EXPIRY_SECONDS` - item expiry timeout when using memcache (default: 45)
* `MEMCACHED_CLIENT_TIMEOUT_MS` - client timeout in milliseconds (default: 250)
* `MEMCACHED_MAX_IDLE_CONNS` - client max idle conns (default: 10)
* `NUM_ACTIVE_VALIDATOR_PROCESSORS` - proposer API - number of goroutines to listen to the active validators channel
* `NUM_VALIDATOR_REG_PROCESSORS` - proposer API - number of goroutines to listen to the validator registration channel
* `NO_HEADER_USERAGENTS` - proposer API - comma separated list of user agents for which no bids should be returned
* `ENABLE_BUILDER_CANCELLATIONS` - whether to enable block builder cancellations
* `REDIS_URI` - main redis URI (default: `localhost:6379`)
* `REDIS_READONLY_URI` - optional, a secondary redis instance for heavy read operations

#### Feature Flags

* `DISABLE_PAYLOAD_DATABASE_STORAGE` - builder API - disable storing execution payloads in the database (i.e. when using memcached as data availability redundancy)
* `DISABLE_LOWPRIO_BUILDERS` - reject block submissions by low-prio builders
* `FORCE_GET_HEADER_204` - force 204 as getHeader response
* `ENABLE_IGNORABLE_VALIDATION_ERRORS` - enable ignorable validation errors

#### Development Environment Variables

* `RUN_DB_TESTS` - when set to "1" enables integration tests with Postgres using endpoint specified by environment variable `TEST_DB_DSN`
* `RUN_INTEGRATION_TESTS` - when set to "1" enables integration tests, currently used for testing Memcached using comma separated list of endpoints specified by `MEMCACHED_URIS`
* `TEST_DB_DSN` - specifies connection string using Data Source Name (DSN) for Postgres (default: postgres://postgres:postgres@localhost:5432/postgres?sslmode=disable)

#### Redis tuning

* `REDIS_CONNECTION_POOL_SIZE`, `REDIS_MIN_IDLE_CONNECTIONS`, `REDIS_READ_TIMEOUT_SEC`, `REDIS_POOL_TIMEOUT_SEC`, `REDIS_WRITE_TIMEOUT_SEC` (see also [the code here](https://github.com/flashbots/mev-boost-relay/blob/e39cd38010de26bf9a51d1a3e77fc235ea87b12f/datastore/redis.go#L35-L41))

## Updating the website

* Edit the HTML in `services/website/website.html`
* Edit template values in `testdata/website-htmldata.json`
* Generate a static version of the website with `go run scripts/website-staticgen/main.go`

This builds a local copy of the template and saves it in `website-index.html`

The website is using:
* [PureCSS](https://purecss.io/)
* [HeroIcons](https://heroicons.com/)

---

# Technical Notes

See [ARCHITECTURE.md](ARCHITECTURE.md) and [Running MEV-Boost-Relay at scale](https://flashbots.notion.site/Draft-Running-a-relay-4040ccd5186c425d9a860cbb29bbfe09) for more technical details!

## Storing execution payloads and redundant data availability

By default, the execution payloads for all block submission are stored in Redis and also in the Postgres database,
to provide redundant data availability for getPayload responses. But the database table is not pruned automatically,
because it takes a lot of resources to rebuild the indexes (and a better option is using `TRUNCATE`).

Storing all the payloads in the database can lead to terrabytes of data in this particular table. Now it's also possible
to use memcached as a second data availability layer. Using memcached is optional and disabled by default.

To enable memcached, you just need to supply the memcached URIs either via environment variable (i.e.
`MEMCACHED_URIS=localhost:11211`) or through command line flag (`--memcached-uris`).

You can disable storing the execution payloads in the database with this environment variable:
`DISABLE_PAYLOAD_DATABASE_STORAGE=1`.

## Builder submission validation nodes

You can use the [builder project](https://github.com/flashbots/builder) to validate block builder submissions: https://github.com/flashbots/builder

Here's an example systemd config:

<details>
<summary><code>/etc/systemd/system/geth.service</code></summary>

```ini
[Unit]
Description=mev-boost
Wants=network-online.target
After=network-online.target

[Service]
User=ubuntu
Group=ubuntu
Environment=HOME=/home/ubuntu
Type=simple
KillMode=mixed
KillSignal=SIGINT
TimeoutStopSec=90
Restart=on-failure
RestartSec=10s
ExecStart=/home/ubuntu/builder/build/bin/geth \
    --syncmode=snap \
    --datadir /var/lib/goethereum \
    --metrics \
    --metrics.expensive \
    --http \
    --http.api="engine,eth,web3,net,debug,flashbots" \
    --http.corsdomain "*" \
    --http.addr "0.0.0.0" \
    --http.port 8545 \
    --http.vhosts '*' \
    --ws \
    --ws.api="engine,eth,web3,net,debug" \
    --ws.addr 0.0.0.0 \
    --ws.port 8546 \
    --ws.api engine,eth,net,web3 \
    --ws.origins '*' \
    --graphql \
    --graphql.corsdomain '*' \
    --graphql.vhosts '*' \
    --authrpc.addr="0.0.0.0" \
    --authrpc.jwtsecret=/var/lib/goethereum/jwtsecret \
    --authrpc.vhosts '*' \
    --cache=8192

[Install]
WantedBy=multi-user.target
```
</details>

Sending blocks to the validation node:

- The built-in [blocksim-ratelimiter](services/api/blocksim_ratelimiter.go) is a simple example queue implementation.
- By default, `BLOCKSIM_MAX_CONCURRENT` is set to 4, which allows 4 concurrent block simulations per API node
- For production use, use the [prio-load-balancer](https://github.com/flashbots/prio-load-balancer) project for a single priority queue,
  and disable the internal concurrency limit (set `BLOCKSIM_MAX_CONCURRENT` to `0`).

## Beacon node setup

### Lighthouse

- Lighthouse with validation and equivocaation check before broadcast: https://github.com/sigp/lighthouse/pull/4168
- with `--always-prepare-payload` and `--prepare-payload-lookahead 12000` flags, and some junk feeRecipeint

Here's a [quick guide](https://gist.github.com/metachris/bcae9ae42e2fc834804241f991351c4e) for setting up Lighthouse.

Here's an example Lighthouse systemd config:

<details>
<summary><code>/etc/systemd/system/lighthouse.service</code></summary>

```ini
[Unit]
Description=Lighthouse
After=network.target
Wants=network.target

[Service]
User=ubuntu
Group=ubuntu
Type=simple
Restart=always
RestartSec=5
TimeoutStopSec=180
ExecStart=/home/ubuntu/.cargo/bin/lighthouse bn \
        --network mainnet \
        --checkpoint-sync-url=https://mainnet-checkpoint-sync.attestant.io \
        --eth1 \
        --http \
        --http-address "0.0.0.0" \
        --http-port 3500 \
        --datadir=/mnt/data/lighthouse \
        --http-allow-sync-stalled \
        --execution-endpoints=http://localhost:8551 \
        --jwt-secrets=/var/lib/goethereum/jwtsecret \
        --disable-deposit-contract-sync \
        --always-prepare-payload \
        --prepare-payload-lookahead 12000

[Install]
WantedBy=default.target
```

</details>


### Prysm

- Prysm with validation and equivocaation check before broadcast: https://github.com/prysmaticlabs/prysm/pull/12335
- use `--grpc-max-msg-size 104857600`, because by default the getAllValidators response is too big and fails

Here's an example Prysm systemd config:

<details>
<summary><code>/etc/systemd/system/prysm.service</code></summary>

```ini
[Unit]
Description=Prysm
After=network.target
Wants=network.target

[Service]
User=ubuntu
Group=ubuntu
Type=simple
Restart=always
RestartSec=5
TimeoutStopSec=180
ExecStart=/home/ubuntu/prysm/bazel-bin/cmd/beacon-chain/beacon-chain_/beacon-chain \
        --accept-terms-of-use \
        --enable-debug-rpc-endpoints \
        --checkpoint-sync-url=https://mainnet-checkpoint-sync.attestant.io \
        --genesis-beacon-api-url=https://mainnet-checkpoint-sync.attestant.io \
        --grpc-gateway-host "0.0.0.0" \
        --datadir=/mnt/data/prysm \
        --p2p-max-peers 100 \
        --execution-endpoint=http://localhost:8551 \
        --jwt-secret=/var/lib/goethereum/jwtsecret \
        --min-sync-peers=1 \
        --grpc-max-msg-size 104857600 \
        --prepare-all-payloads \
        --disable-reorg-late-blocks

[Install]
WantedBy=default.target
```

</details>

## Bid Cancellations

Block builders can opt into cancellations by submitting blocks to `/relay/v1/builder/blocks?cancellations=1`. This may incur a performance penalty (i.e. validation of submissions taking significantly longer). See also https://github.com/flashbots/mev-boost-relay/issues/348

---

# Maintainers

- [@metachris](https://twitter.com/metachris)
- [@Ruteri](https://twitter.com/mmrosum)
- [@avalonche](https://github.com/avalonche)

# Contributing

[Flashbots](https://flashbots.net) is a research and development collective working on mitigating the negative externalities of decentralized economies. We contribute with the larger free software community to illuminate the dark forest.

You are welcome here <3.

- If you have a question, feedback or a bug report for this project, please [open a new Issue](https://github.com/flashbots/mev-boost/issues).
- If you would like to contribute with code, check the [CONTRIBUTING file](CONTRIBUTING.md) for further info about the development environment.
- We just ask you to be nice. Read our [code of conduct](CODE_OF_CONDUCT.md).

# Security

If you find a security vulnerability on this project or any other initiative related to Flashbots, please let us know sending an email to security@flashbots.net.

## Audits

- [20220822](docs/audit-20220822.md), by [lotusbumi](https://github.com/lotusbumi).

# License

The code in this project is free software under the [AGPL License version 3 or later](LICENSE).

---

Made with ☀️ by the ⚡🤖 collective.
>>>>>>> 3d697194
<|MERGE_RESOLUTION|>--- conflicted
+++ resolved
@@ -8,389 +8,9 @@
 ## Operational documentation
 see [docs/optmistic](docs/optimistic) for the following:
 
-<<<<<<< HEAD
-<<<<<<< HEAD
 - [Builder onboarding](docs/optimistic/builder-onboarding.md)
 - [Event log](docs/optimistic/event-log.md)
 - [An optimistic weekend](docs/optimistic/an-optimistic-weekend.md)
-
-## Extended discussion
-- [Optimistic relay roadmap](https://github.com/michaelneuder/optimistic-relay-documentation/blob/main/towards-epbs.md)
-- [mev-boost community call #0](https://collective.flashbots.net/t/mev-boost-community-call-0-23-feb-2023/1348)
-- [mev-boost community call #1](https://collective.flashbots.net/t/mev-boost-community-call-1-9-mar-2023/1367)
-=======
-* [boost-relay.flashbots.net](https://boost-relay.flashbots.net) (also on [Goerli](https://boost-relay-sepolia.flashbots.net) and [Sepolia](https://boost-relay-goerli.flashbots.net))
-* [relay.ultrasound.money](https://relay.ultrasound.money), [agnostic-relay.net](https://agnostic-relay.net), bloXroute relays ([light fork](https://github.com/bloXroute-Labs/mev-relay))
-* [mainnet.aestus.live](https://mainnet.aestus.live), [relay.edennetwork.io/info](https://relay.edennetwork.io/info), [mainnet-relay.securerpc.com](https://mainnet-relay.securerpc.com)
-
-Alternatives (not audited or endorsed): [blocknative/dreamboat](https://github.com/blocknative/dreamboat), [manifold/mev-freelay](https://github.com/manifoldfinance/mev-freelay)
-=======
-* [boost-relay.flashbots.net](https://boost-relay.flashbots.net) (also on [Goerli](https://boost-relay-goerli.flashbots.net) and [Sepolia](https://boost-relay-sepolia.flashbots.net))
-* [relay.ultrasound.money](https://relay.ultrasound.money), [agnostic-relay.net](https://agnostic-relay.net), bloXroute relays ([light fork](https://github.com/bloXroute-Labs/mev-relay))
-* [mainnet.aestus.live](https://mainnet.aestus.live), [relay.edennetwork.io/info](https://relay.edennetwork.io/info), [mainnet-relay.securerpc.com](https://mainnet-relay.securerpc.com)
-
-Alternatives (not audited or endorsed): [blocknative/dreamboat](https://github.com/blocknative/dreamboat), [manifold/mev-freelay](https://github.com/manifoldfinance/mev-freelay)
-
-### See also
-
-* [Docker images](https://hub.docker.com/r/flashbots/mev-boost-relay)
-* [mev-boost](https://github.com/flashbots/mev-boost)
-* [Relay API specs](https://flashbots.github.io/relay-specs)
-* [Guide for running mev-boost-relay at scale](https://flashbots.notion.site/Running-mev-boost-relay-at-scale-draft-4040ccd5186c425d9a860cbb29bbfe09)
-* [Running relay and builders in custom devnets](https://gist.github.com/metachris/66df812f2920e6b0047afb9fdaf7df91#using-unnamed-devnets)
-
-### Components
-
-The relay consists of three main components, which are designed to run and scale independently, and to be as simple as possible:
-
-1. [API](https://github.com/flashbots/mev-boost-relay/tree/main/services/api): Services that provide APIs for (a) proposers, (b) block builders, (c) data.
-1. [Website](https://github.com/flashbots/mev-boost-relay/tree/main/services/website): Serving the [website requests](https://boost-relay.flashbots.net/) (information is pulled from Redis and database).
-1. [Housekeeper](https://github.com/flashbots/mev-boost-relay/tree/main/services/housekeeper): Updates known validators, proposer duties, and more in the background. Only a single instance of this should run.
-
-### Dependencies
-
-1. Redis
-1. PostgreSQL
-1. one or more beacon nodes
-1. block submission validation nodes
-1. [optional] Memcached
-
-### Beacon nodes / CL clients
-
-- The relay services need access to one or more beacon node for event subscriptions (in particular the `head` and `payload_attributes` topics).
-- You can specify multiple beacon nodes by providing a comma separated list of beacon node URIs.
-- The beacon nodes need to support the []`payload_attributes` SSE event](https://github.com/ethereum/beacon-APIs/pull/305).
-- As of now, this is either:
-  - **Lighthouse+** (with `--always-prepare-payload` and `--prepare-payload-lookahead 12000` flags, and some junk feeRecipeint), with the [validate-before-broadcast patch](https://github.com/sigp/lighthouse/pull/4168). Here's a [quick guide](https://gist.github.com/metachris/bcae9ae42e2fc834804241f991351c4e) for setting up Lighthouse.
-  - **Prysm** with the [validate-before-broadcast patch](https://github.com/prysmaticlabs/prysm/pull/12335)
-
-**Relays are strongly advised to run multiple beacon nodes!**
-* The reason is that on getPayload, the block has to be validated and broadcast by a local beacon node before it is returned to the proposer.
-* If the local beacon nodes don't accept it (i.e. because it's down), the block won't be returned to the proposer, which leads to the proposer missing the slot.
-* The relay makes the validate+broadcast request to all beacon nodes concurrently, and returns as soon as the first request is successful.
-
-### Security
-
-A security assessment for the relay was conducted on 2022-08-22 by [lotusbumi](https://github.com/lotusbumi). Additional information can be found in the [Security](#security) section of this repository.
-
-If you find a security vulnerability on this project or any other initiative related to Flashbots, please let us know sending an email to security@flashbots.net.
-
----
-
-# Background
-
-MEV is a centralizing force on Ethereum. Unattended, the competition for MEV opportunities leads to consensus security instability and permissioned communication infrastructure between traders and block producers. This erodes neutrality, transparency, decentralization, and permissionlessness.
-
-Flashbots is a research and development organization working on mitigating the negative externalities of MEV. Flashbots started as a builder specializing in MEV extraction in proof-of-work Ethereum to democratize access to MEV and make the most profitable blocks available to all miners. >90% of miners are outsourcing some of their block construction to Flashbots today.
-
-The mev-boost relay is a trusted mediator between block producers and block builders. It enables all Ethereum proof-of-stake validators to offer their blockspace to not just Flashbots but other builders as well. This opens up the market to more builders and creates competition between them, leading to more revenue and choice for validators, and better censorship-resistance for Ethereum.
-
-In the future, [proposer/builder separation](https://ethresear.ch/t/two-slot-proposer-builder-separation/10980) will be enshrined in the Ethereum protocol itself to further harden its trust model.
-
-Read more in [Why run mev-boost?](https://writings.flashbots.net/writings/why-run-mevboost/) and in the [Frequently Asked Questions](https://github.com/flashbots/mev-boost/wiki/Frequently-Asked-Questions).
-
----
-
-# Usage
-
-## Running Postgres, Redis and Memcached
-```bash
-# Start PostgreSQL & Redis individually:
-docker run -d -p 5432:5432 -e POSTGRES_USER=postgres -e POSTGRES_PASSWORD=postgres -e POSTGRES_DB=postgres postgres
-docker run -d -p 6379:6379 redis
-
-# [optional] Start Memcached
-docker run -d -p 11211:11211 memcached
-
-# Or with docker-compose:
-docker-compose up
-```
-
-Note: docker-compose also runs an Adminer (a web frontend for Postgres) on http://localhost:8093/?username=postgres (db: `postgres`, username: `postgres`, password: `postgres`)
-
-Now start the services:
-
-```bash
-# The housekeeper sets up the validators, and does various housekeeping
-go run . housekeeper --network sepolia --db postgres://postgres:postgres@localhost:5432/postgres?sslmode=disable
-
-# Run APIs for sepolia (using a dummy BLS secret key)
-go run . api --network sepolia --secret-key 0x607a11b45a7219cc61a3d9c5fd08c7eebd602a6a19a977f8d3771d5711a550f2 --db postgres://postgres:postgres@localhost:5432/postgres?sslmode=disable
-
-# Run Website for sepolia
-go run . website --network sepolia --db postgres://postgres:postgres@localhost:5432/postgres?sslmode=disable
-
-# Query status
-curl localhost:9062/eth/v1/builder/status
-
-# Send test validator registrations
-curl -X POST localhost:9062/eth/v1/builder/validators -d @testdata/valreg2.json
-
-# Delete previous registrations
-redis-cli DEL boost-relay/sepolia:validators-registration boost-relay/sepolia:validators-registration-timestamp
-```
-
-
-## Environment variables
-
-#### General
-
-* `ACTIVE_VALIDATOR_HOURS` - number of hours to track active proposers in redis (default: 3)
-* `API_TIMEOUT_READ_MS` - http read timeout in milliseconds (default: 1500)
-* `API_TIMEOUT_READHEADER_MS` - http read header timeout in milliseconds (default: 600)
-* `API_TIMEOUT_WRITE_MS` - http write timeout in milliseconds (default: 10000)
-* `API_TIMEOUT_IDLE_MS` - http idle timeout in milliseconds (default: 3000)
-* `API_MAX_HEADER_BYTES` - http maximum header byted (default: 60kb)
-* `BLOCKSIM_MAX_CONCURRENT` - maximum number of concurrent block-sim requests (0 for no maximum, default: 4)
-* `BLOCKSIM_TIMEOUT_MS` - builder block submission validation request timeout (default: 3000)
-* `DB_DONT_APPLY_SCHEMA` - disable applying DB schema on startup (useful for connecting data API to read-only replica)
-* `DB_TABLE_PREFIX` - prefix to use for db tables (default uses `dev`)
-* `GETPAYLOAD_RETRY_TIMEOUT_MS` - getPayload retry getting a payload if first try failed (default: 100)
-* `MEMCACHED_URIS` - optional comma separated list of memcached endpoints, typically used as secondary storage alongside Redis
-* `MEMCACHED_EXPIRY_SECONDS` - item expiry timeout when using memcache (default: 45)
-* `MEMCACHED_CLIENT_TIMEOUT_MS` - client timeout in milliseconds (default: 250)
-* `MEMCACHED_MAX_IDLE_CONNS` - client max idle conns (default: 10)
-* `NUM_ACTIVE_VALIDATOR_PROCESSORS` - proposer API - number of goroutines to listen to the active validators channel
-* `NUM_VALIDATOR_REG_PROCESSORS` - proposer API - number of goroutines to listen to the validator registration channel
-* `NO_HEADER_USERAGENTS` - proposer API - comma separated list of user agents for which no bids should be returned
-* `ENABLE_BUILDER_CANCELLATIONS` - whether to enable block builder cancellations
-* `REDIS_URI` - main redis URI (default: `localhost:6379`)
-* `REDIS_READONLY_URI` - optional, a secondary redis instance for heavy read operations
-
-#### Feature Flags
-
-* `DISABLE_PAYLOAD_DATABASE_STORAGE` - builder API - disable storing execution payloads in the database (i.e. when using memcached as data availability redundancy)
-* `DISABLE_LOWPRIO_BUILDERS` - reject block submissions by low-prio builders
-* `FORCE_GET_HEADER_204` - force 204 as getHeader response
-* `ENABLE_IGNORABLE_VALIDATION_ERRORS` - enable ignorable validation errors
-
-#### Development Environment Variables
-
-* `RUN_DB_TESTS` - when set to "1" enables integration tests with Postgres using endpoint specified by environment variable `TEST_DB_DSN`
-* `RUN_INTEGRATION_TESTS` - when set to "1" enables integration tests, currently used for testing Memcached using comma separated list of endpoints specified by `MEMCACHED_URIS`
-* `TEST_DB_DSN` - specifies connection string using Data Source Name (DSN) for Postgres (default: postgres://postgres:postgres@localhost:5432/postgres?sslmode=disable)
-
-#### Redis tuning
-
-* `REDIS_CONNECTION_POOL_SIZE`, `REDIS_MIN_IDLE_CONNECTIONS`, `REDIS_READ_TIMEOUT_SEC`, `REDIS_POOL_TIMEOUT_SEC`, `REDIS_WRITE_TIMEOUT_SEC` (see also [the code here](https://github.com/flashbots/mev-boost-relay/blob/e39cd38010de26bf9a51d1a3e77fc235ea87b12f/datastore/redis.go#L35-L41))
-
-## Updating the website
-
-* Edit the HTML in `services/website/website.html`
-* Edit template values in `testdata/website-htmldata.json`
-* Generate a static version of the website with `go run scripts/website-staticgen/main.go`
-
-This builds a local copy of the template and saves it in `website-index.html`
-
-The website is using:
-* [PureCSS](https://purecss.io/)
-* [HeroIcons](https://heroicons.com/)
-
----
-
-# Technical Notes
-
-See [ARCHITECTURE.md](ARCHITECTURE.md) and [Running MEV-Boost-Relay at scale](https://flashbots.notion.site/Draft-Running-a-relay-4040ccd5186c425d9a860cbb29bbfe09) for more technical details!
-
-## Storing execution payloads and redundant data availability
-
-By default, the execution payloads for all block submission are stored in Redis and also in the Postgres database,
-to provide redundant data availability for getPayload responses. But the database table is not pruned automatically,
-because it takes a lot of resources to rebuild the indexes (and a better option is using `TRUNCATE`).
-
-Storing all the payloads in the database can lead to terrabytes of data in this particular table. Now it's also possible
-to use memcached as a second data availability layer. Using memcached is optional and disabled by default.
-
-To enable memcached, you just need to supply the memcached URIs either via environment variable (i.e.
-`MEMCACHED_URIS=localhost:11211`) or through command line flag (`--memcached-uris`).
-
-You can disable storing the execution payloads in the database with this environment variable:
-`DISABLE_PAYLOAD_DATABASE_STORAGE=1`.
-
-## Builder submission validation nodes
-
-You can use the [builder project](https://github.com/flashbots/builder) to validate block builder submissions: https://github.com/flashbots/builder
-
-Here's an example systemd config:
-
-<details>
-<summary><code>/etc/systemd/system/geth.service</code></summary>
-
-```ini
-[Unit]
-Description=mev-boost
-Wants=network-online.target
-After=network-online.target
-
-[Service]
-User=ubuntu
-Group=ubuntu
-Environment=HOME=/home/ubuntu
-Type=simple
-KillMode=mixed
-KillSignal=SIGINT
-TimeoutStopSec=90
-Restart=on-failure
-RestartSec=10s
-ExecStart=/home/ubuntu/builder/build/bin/geth \
-    --syncmode=snap \
-    --datadir /var/lib/goethereum \
-    --metrics \
-    --metrics.expensive \
-    --http \
-    --http.api="engine,eth,web3,net,debug,flashbots" \
-    --http.corsdomain "*" \
-    --http.addr "0.0.0.0" \
-    --http.port 8545 \
-    --http.vhosts '*' \
-    --ws \
-    --ws.api="engine,eth,web3,net,debug" \
-    --ws.addr 0.0.0.0 \
-    --ws.port 8546 \
-    --ws.api engine,eth,net,web3 \
-    --ws.origins '*' \
-    --graphql \
-    --graphql.corsdomain '*' \
-    --graphql.vhosts '*' \
-    --authrpc.addr="0.0.0.0" \
-    --authrpc.jwtsecret=/var/lib/goethereum/jwtsecret \
-    --authrpc.vhosts '*' \
-    --cache=8192
-
-[Install]
-WantedBy=multi-user.target
-```
-</details>
-
-Sending blocks to the validation node:
-
-- The built-in [blocksim-ratelimiter](services/api/blocksim_ratelimiter.go) is a simple example queue implementation.
-- By default, `BLOCKSIM_MAX_CONCURRENT` is set to 4, which allows 4 concurrent block simulations per API node
-- For production use, use the [prio-load-balancer](https://github.com/flashbots/prio-load-balancer) project for a single priority queue,
-  and disable the internal concurrency limit (set `BLOCKSIM_MAX_CONCURRENT` to `0`).
-
-## Beacon node setup
-
-### Lighthouse
-
-- Lighthouse with validation and equivocaation check before broadcast: https://github.com/sigp/lighthouse/pull/4168
-- with `--always-prepare-payload` and `--prepare-payload-lookahead 12000` flags, and some junk feeRecipeint
-
-Here's a [quick guide](https://gist.github.com/metachris/bcae9ae42e2fc834804241f991351c4e) for setting up Lighthouse.
-
-Here's an example Lighthouse systemd config:
-
-<details>
-<summary><code>/etc/systemd/system/lighthouse.service</code></summary>
-
-```ini
-[Unit]
-Description=Lighthouse
-After=network.target
-Wants=network.target
-
-[Service]
-User=ubuntu
-Group=ubuntu
-Type=simple
-Restart=always
-RestartSec=5
-TimeoutStopSec=180
-ExecStart=/home/ubuntu/.cargo/bin/lighthouse bn \
-        --network mainnet \
-        --checkpoint-sync-url=https://mainnet-checkpoint-sync.attestant.io \
-        --eth1 \
-        --http \
-        --http-address "0.0.0.0" \
-        --http-port 3500 \
-        --datadir=/mnt/data/lighthouse \
-        --http-allow-sync-stalled \
-        --execution-endpoints=http://localhost:8551 \
-        --jwt-secrets=/var/lib/goethereum/jwtsecret \
-        --disable-deposit-contract-sync \
-        --always-prepare-payload \
-        --prepare-payload-lookahead 12000
-
-[Install]
-WantedBy=default.target
-```
-
-</details>
-
-
-### Prysm
-
-- Prysm with validation and equivocaation check before broadcast: https://github.com/prysmaticlabs/prysm/pull/12335
-- use `--grpc-max-msg-size 104857600`, because by default the getAllValidators response is too big and fails
-
-Here's an example Prysm systemd config:
-
-<details>
-<summary><code>/etc/systemd/system/prysm.service</code></summary>
-
-```ini
-[Unit]
-Description=Prysm
-After=network.target
-Wants=network.target
-
-[Service]
-User=ubuntu
-Group=ubuntu
-Type=simple
-Restart=always
-RestartSec=5
-TimeoutStopSec=180
-ExecStart=/home/ubuntu/prysm/bazel-bin/cmd/beacon-chain/beacon-chain_/beacon-chain \
-        --accept-terms-of-use \
-        --enable-debug-rpc-endpoints \
-        --checkpoint-sync-url=https://mainnet-checkpoint-sync.attestant.io \
-        --genesis-beacon-api-url=https://mainnet-checkpoint-sync.attestant.io \
-        --grpc-gateway-host "0.0.0.0" \
-        --datadir=/mnt/data/prysm \
-        --p2p-max-peers 100 \
-        --execution-endpoint=http://localhost:8551 \
-        --jwt-secret=/var/lib/goethereum/jwtsecret \
-        --min-sync-peers=1 \
-        --grpc-max-msg-size 104857600 \
-        --prepare-all-payloads \
-        --disable-reorg-late-blocks
-
-[Install]
-WantedBy=default.target
-```
-
-</details>
-
-## Bid Cancellations
-
-Block builders can opt into cancellations by submitting blocks to `/relay/v1/builder/blocks?cancellations=1`. This may incur a performance penalty (i.e. validation of submissions taking significantly longer). See also https://github.com/flashbots/mev-boost-relay/issues/348
-
----
-
-# Maintainers
-
-- [@metachris](https://twitter.com/metachris)
-- [@Ruteri](https://twitter.com/mmrosum)
-- [@avalonche](https://github.com/avalonche)
-
-# Contributing
-
-[Flashbots](https://flashbots.net) is a research and development collective working on mitigating the negative externalities of decentralized economies. We contribute with the larger free software community to illuminate the dark forest.
-
-You are welcome here <3.
-
-- If you have a question, feedback or a bug report for this project, please [open a new Issue](https://github.com/flashbots/mev-boost/issues).
-- If you would like to contribute with code, check the [CONTRIBUTING file](CONTRIBUTING.md) for further info about the development environment.
-- We just ask you to be nice. Read our [code of conduct](CODE_OF_CONDUCT.md).
-
-# Security
-
-If you find a security vulnerability on this project or any other initiative related to Flashbots, please let us know sending an email to security@flashbots.net.
-
-## Audits
-
-- [20220822](docs/audit-20220822.md), by [lotusbumi](https://github.com/lotusbumi).
 
 # License
 
@@ -398,5 +18,4 @@
 
 ---
 
-Made with ☀️ by the ⚡🤖 collective.
->>>>>>> 3d697194
+Made with ☀️ by the ⚡🤖 collective.