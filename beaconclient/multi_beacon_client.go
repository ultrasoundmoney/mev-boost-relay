// Package beaconclient provides a beacon-node client
package beaconclient

import (
	"errors"
	"os"
	"strings"
	"sync"

	"github.com/flashbots/go-boost-utils/types"
	"github.com/flashbots/mev-boost-relay/common"
	"github.com/sirupsen/logrus"
	uberatomic "go.uber.org/atomic"
)

var (
	ErrBeaconNodeSyncing        = errors.New("beacon node is syncing or unavailable")
	ErrBeaconNodesUnavailable   = errors.New("all beacon nodes responded with error")
	ErrWithdrawalsBeforeCapella = errors.New("withdrawals are not supported before capella")
	ErrBeaconBlock202           = errors.New("beacon block failed validation but was still broadcast (202)")
)

// IMultiBeaconClient is the interface for the MultiBeaconClient, which can manage several beacon client instances under the hood
type IMultiBeaconClient interface {
	BestSyncStatus() (*SyncStatusPayloadData, error)
	SubscribeToHeadEvents(slotC chan HeadEventData)
	// SubscribeToPayloadAttributesEvents subscribes to payload attributes events to validate fields such as prevrandao and withdrawals
	SubscribeToPayloadAttributesEvents(payloadAttrC chan PayloadAttributesEvent)

	// FetchValidators returns all active and pending validators from the beacon node
	FetchValidators(headSlot uint64) (map[types.PubkeyHex]ValidatorResponseEntry, error)
	GetProposerDuties(epoch uint64) (*ProposerDutiesResponse, error)
	PublishBlock(block *common.SignedBeaconBlock) (code int, err error)
	GetGenesis() (*GetGenesisResponse, error)
	GetSpec() (spec *GetSpecResponse, err error)
	GetForkSchedule() (spec *GetForkScheduleResponse, err error)
	GetBlock(blockID string) (block *GetBlockResponse, err error)
	GetRandao(slot uint64) (spec *GetRandaoResponse, err error)
	GetWithdrawals(slot uint64) (spec *GetWithdrawalsResponse, err error)
}

// IBeaconInstance is the interface for a single beacon client instance
type IBeaconInstance interface {
	SyncStatus() (*SyncStatusPayloadData, error)
	CurrentSlot() (uint64, error)
	SubscribeToHeadEvents(slotC chan HeadEventData)
	SubscribeToPayloadAttributesEvents(slotC chan PayloadAttributesEvent)
	FetchValidators(headSlot uint64) (map[types.PubkeyHex]ValidatorResponseEntry, error)
	GetProposerDuties(epoch uint64) (*ProposerDutiesResponse, error)
	GetURI() string
	PublishBlock(block *common.SignedBeaconBlock) (code int, err error)
	GetGenesis() (*GetGenesisResponse, error)
	GetSpec() (spec *GetSpecResponse, err error)
	GetForkSchedule() (spec *GetForkScheduleResponse, err error)
	GetBlock(blockID string) (*GetBlockResponse, error)
	GetRandao(slot uint64) (spec *GetRandaoResponse, err error)
	GetWithdrawals(slot uint64) (spec *GetWithdrawalsResponse, err error)
}

type MultiBeaconClient struct {
	log             *logrus.Entry
	bestBeaconIndex uberatomic.Int64
	beaconInstances []IBeaconInstance

	// feature flags
	ffAllowSyncingBeaconNode bool
}

func NewMultiBeaconClient(log *logrus.Entry, beaconInstances []IBeaconInstance) *MultiBeaconClient {
	client := &MultiBeaconClient{
		log:                      log.WithField("component", "beaconClient"),
		beaconInstances:          beaconInstances,
		bestBeaconIndex:          *uberatomic.NewInt64(0),
		ffAllowSyncingBeaconNode: false,
	}

	// feature flags
	if os.Getenv("ALLOW_SYNCING_BEACON_NODE") != "" {
		client.log.Warn("env: ALLOW_SYNCING_BEACON_NODE: allow syncing beacon node")
		client.ffAllowSyncingBeaconNode = true
	}

	return client
}

func (c *MultiBeaconClient) BestSyncStatus() (*SyncStatusPayloadData, error) {
	var bestSyncStatus *SyncStatusPayloadData
	var foundSyncedNode bool

	// Check each beacon-node sync status
	var mu sync.Mutex
	var wg sync.WaitGroup
	for _, instance := range c.beaconInstances {
		wg.Add(1)
		go func(instance IBeaconInstance) {
			defer wg.Done()
			log := c.log.WithField("uri", instance.GetURI())
			log.Debug("getting sync status")

			syncStatus, err := instance.SyncStatus()
			if err != nil {
				log.WithError(err).Error("failed to get sync status")
				return
			}

			mu.Lock()
			defer mu.Unlock()

			if foundSyncedNode {
				return
			}

			if bestSyncStatus == nil {
				bestSyncStatus = syncStatus
			}

			if !syncStatus.IsSyncing {
				bestSyncStatus = syncStatus
				foundSyncedNode = true
			}
		}(instance)
	}

	// Wait for all requests to complete...
	wg.Wait()

	if !foundSyncedNode && !c.ffAllowSyncingBeaconNode {
		return nil, ErrBeaconNodeSyncing
	}

	if bestSyncStatus == nil {
		return nil, ErrBeaconNodesUnavailable
	}

	return bestSyncStatus, nil
}

// SubscribeToHeadEvents subscribes to head events from all beacon nodes. A single head event will be received multiple times,
// likely once for every beacon nodes.
func (c *MultiBeaconClient) SubscribeToHeadEvents(slotC chan HeadEventData) {
	for _, instance := range c.beaconInstances {
		go instance.SubscribeToHeadEvents(slotC)
	}
}

func (c *MultiBeaconClient) SubscribeToPayloadAttributesEvents(slotC chan PayloadAttributesEvent) {
	for _, instance := range c.beaconInstances {
		go instance.SubscribeToPayloadAttributesEvents(slotC)
	}
}

func (c *MultiBeaconClient) FetchValidators(headSlot uint64) (map[types.PubkeyHex]ValidatorResponseEntry, error) {
	// return the first successful beacon node response
	clients := c.beaconInstancesByLastResponse()

	for i, client := range clients {
		log := c.log.WithField("uri", client.GetURI())
		log.Debug("fetching validators")

		validators, err := client.FetchValidators(headSlot)
		if err != nil {
			log.WithError(err).Error("failed to fetch validators")
			continue
		}

		c.bestBeaconIndex.Store(int64(i))

		// Received successful response. Set this index as last successful beacon node
		return validators, nil
	}

	return nil, ErrBeaconNodesUnavailable
}

func (c *MultiBeaconClient) GetProposerDuties(epoch uint64) (*ProposerDutiesResponse, error) {
	// return the first successful beacon node response
	clients := c.beaconInstancesByLastResponse()
	log := c.log.WithField("epoch", epoch)

	for i, client := range clients {
		log := log.WithField("uri", client.GetURI())
		log.Debug("fetching proposer duties")

		duties, err := client.GetProposerDuties(epoch)
		if err != nil {
			log.WithError(err).Error("failed to get proposer duties")
			continue
		}

		c.bestBeaconIndex.Store(int64(i))

		// Received successful response. Set this index as last successful beacon node
		return duties, nil
	}

	return nil, ErrBeaconNodesUnavailable
}

// beaconInstancesByLastResponse returns a list of beacon clients that has the client
// with the last successful response as the first element of the slice
func (c *MultiBeaconClient) beaconInstancesByLastResponse() []IBeaconInstance {
	index := c.bestBeaconIndex.Load()
	if index == 0 {
		return c.beaconInstances
	}

	instances := make([]IBeaconInstance, len(c.beaconInstances))
	copy(instances, c.beaconInstances)
	instances[0], instances[index] = instances[index], instances[0]

	return instances
}

type publishResp struct {
	index int
	code  int
	err   error
}

// PublishBlock publishes the signed beacon block via https://ethereum.github.io/beacon-APIs/#/ValidatorRequiredApi/publishBlock
func (c *MultiBeaconClient) PublishBlock(block *common.SignedBeaconBlock) (code int, err error) {
	log := c.log.WithFields(logrus.Fields{
		"slot":      block.Slot(),
		"blockHash": block.BlockHash(),
	})

	clients := c.beaconInstancesByLastResponse()

	// The chan will be cleaner up automatically once the function exists even if it was still being written to
	resChans := make(chan publishResp, len(clients))

	for i, client := range clients {
		log := log.WithField("uri", client.GetURI())
		log.Debug("publishing block")
		go func(index int, client IBeaconInstance) {
			code, err := client.PublishBlock(block)
			resChans <- publishResp{
				index: index,
				code:  code,
				err:   err,
			}
		}(i, client)
	}

	var lastErrPublishResp publishResp
	for i := 0; i < len(clients); i++ {
		res := <-resChans
<<<<<<< HEAD
		if res.err != nil {
			log.WithField("beacon", clients[res.index].GetURI()).WithField("statusCode", res.code).WithError(res.err).Error("failed to publish block")
=======
		log = log.WithField("beacon", clients[res.index].GetURI())
		if res.err != nil {
			log.WithField("statusCode", res.code).WithError(res.err).Warn("failed to publish block")
>>>>>>> 498d8823
			lastErrPublishResp = res
			continue
		} else if res.code == 202 {
			// Should the block fail full validation, a separate success response code (202) is used to indicate that the block was successfully broadcast but failed integration.
			// https://ethereum.github.io/beacon-APIs/?urls.primaryName=dev#/Beacon/publishBlock
<<<<<<< HEAD
			log.WithField("beacon", clients[res.index].GetURI()).WithField("statusCode", res.code).WithError(res.err).Error("block failed validation but was still broadcast")
=======
			log.WithField("statusCode", res.code).WithError(res.err).Error("block failed validation but was still broadcast")
>>>>>>> 498d8823
			lastErrPublishResp = res
			continue
		}

		c.bestBeaconIndex.Store(int64(res.index))

<<<<<<< HEAD
		log.WithField("beacon", clients[res.index].GetURI()).WithField("statusCode", res.code).Info("published block")
=======
		log.WithField("statusCode", res.code).Info("published block")
>>>>>>> 498d8823
		return res.code, nil
	}

	log.Error("failed to publish block on any CL node")
	return lastErrPublishResp.code, lastErrPublishResp.err
}

// GetGenesis returns the genesis info - https://ethereum.github.io/beacon-APIs/#/Beacon/getGenesis
func (c *MultiBeaconClient) GetGenesis() (genesisInfo *GetGenesisResponse, err error) {
	clients := c.beaconInstancesByLastResponse()
	for i, client := range clients {
		log := c.log.WithField("uri", client.GetURI())
		if genesisInfo, err = client.GetGenesis(); err != nil {
			log.WithError(err).Warn("failed to get genesis info")
			continue
		}

		c.bestBeaconIndex.Store(int64(i))

		return genesisInfo, nil
	}

	c.log.WithError(err).Error("failed to get genesis info on any CL node")
	return nil, err
}

// GetSpec - https://ethereum.github.io/beacon-APIs/#/Config/getSpec
func (c *MultiBeaconClient) GetSpec() (spec *GetSpecResponse, err error) {
	clients := c.beaconInstancesByLastResponse()
	for _, client := range clients {
		log := c.log.WithField("uri", client.GetURI())
		if spec, err = client.GetSpec(); err != nil {
			log.WithError(err).Warn("failed to get spec")
			continue
		}

		return spec, nil
	}

	c.log.WithError(err).Error("failed to get spec on any CL node")
	return nil, err
}

// GetForkSchedule - https://ethereum.github.io/beacon-APIs/#/Config/getForkSchedule
func (c *MultiBeaconClient) GetForkSchedule() (spec *GetForkScheduleResponse, err error) {
	clients := c.beaconInstancesByLastResponse()
	for i, client := range clients {
		log := c.log.WithField("uri", client.GetURI())
		if spec, err = client.GetForkSchedule(); err != nil {
			log.WithError(err).Warn("failed to get fork schedule")
			continue
		}

		c.bestBeaconIndex.Store(int64(i))

		return spec, nil
	}

	c.log.WithError(err).Error("failed to get fork schedule on any CL node")
	return nil, err
}

// GetBlock returns a block - https://ethereum.github.io/beacon-APIs/#/Beacon/getBlockV2
func (c *MultiBeaconClient) GetBlock(blockID string) (block *GetBlockResponse, err error) {
	clients := c.beaconInstancesByLastResponse()
	for _, client := range clients {
		log := c.log.WithField("uri", client.GetURI())
		if block, err = client.GetBlock(blockID); err != nil {
			log.WithField("blockID", blockID).WithError(err).Warn("failed to get block")
			continue
		}

		return block, nil
	}

	c.log.WithField("blockID", blockID).WithError(err).Error("failed to get block from any CL node")
	return nil, err
}

// GetRandao - 3500/eth/v1/beacon/states/<slot>/randao
func (c *MultiBeaconClient) GetRandao(slot uint64) (randaoResp *GetRandaoResponse, err error) {
	clients := c.beaconInstancesByLastResponse()
	for i, client := range clients {
		log := c.log.WithField("uri", client.GetURI())
		if randaoResp, err = client.GetRandao(slot); err != nil {
			log.WithField("slot", slot).WithError(err).Warn("failed to get randao")
			continue
		}

		c.bestBeaconIndex.Store(int64(i))

		return randaoResp, nil
	}

	c.log.WithField("slot", slot).WithError(err).Warn("failed to get randao from any CL node")
	return nil, err
}

// GetWithdrawals - 3500/eth/v1/beacon/states/<slot>/withdrawals
func (c *MultiBeaconClient) GetWithdrawals(slot uint64) (withdrawalsResp *GetWithdrawalsResponse, err error) {
	clients := c.beaconInstancesByLastResponse()
	for i, client := range clients {
		log := c.log.WithField("uri", client.GetURI())
		if withdrawalsResp, err = client.GetWithdrawals(slot); err != nil {
			if strings.Contains(err.Error(), "Withdrawals not enabled before capella") {
				break
			}
			log.WithField("slot", slot).WithError(err).Warn("failed to get withdrawals")
			continue
		}

		c.bestBeaconIndex.Store(int64(i))

		return withdrawalsResp, nil
	}

	if strings.Contains(err.Error(), "Withdrawals not enabled before capella") {
		c.log.WithField("slot", slot).WithError(err).Debug("failed to get withdrawals as capella has not been reached")
		return nil, ErrWithdrawalsBeforeCapella
	}

	c.log.WithField("slot", slot).WithError(err).Warn("failed to get withdrawals from any CL node")
	return nil, err
}<|MERGE_RESOLUTION|>--- conflicted
+++ resolved
@@ -245,35 +245,22 @@
 	var lastErrPublishResp publishResp
 	for i := 0; i < len(clients); i++ {
 		res := <-resChans
-<<<<<<< HEAD
-		if res.err != nil {
-			log.WithField("beacon", clients[res.index].GetURI()).WithField("statusCode", res.code).WithError(res.err).Error("failed to publish block")
-=======
 		log = log.WithField("beacon", clients[res.index].GetURI())
 		if res.err != nil {
 			log.WithField("statusCode", res.code).WithError(res.err).Warn("failed to publish block")
->>>>>>> 498d8823
 			lastErrPublishResp = res
 			continue
 		} else if res.code == 202 {
 			// Should the block fail full validation, a separate success response code (202) is used to indicate that the block was successfully broadcast but failed integration.
 			// https://ethereum.github.io/beacon-APIs/?urls.primaryName=dev#/Beacon/publishBlock
-<<<<<<< HEAD
-			log.WithField("beacon", clients[res.index].GetURI()).WithField("statusCode", res.code).WithError(res.err).Error("block failed validation but was still broadcast")
-=======
 			log.WithField("statusCode", res.code).WithError(res.err).Error("block failed validation but was still broadcast")
->>>>>>> 498d8823
 			lastErrPublishResp = res
 			continue
 		}
 
 		c.bestBeaconIndex.Store(int64(res.index))
 
-<<<<<<< HEAD
-		log.WithField("beacon", clients[res.index].GetURI()).WithField("statusCode", res.code).Info("published block")
-=======
 		log.WithField("statusCode", res.code).Info("published block")
->>>>>>> 498d8823
 		return res.code, nil
 	}
 
